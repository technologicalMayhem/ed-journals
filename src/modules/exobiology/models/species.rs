--- conflicted
+++ resolved
@@ -634,11 +634,7 @@
             Species::BacteriumVesicula => 1_000_000,
             Species::BacteriumAlcyoneum => 1_658_500,
             Species::BacteriumTela => 1_949_000,
-<<<<<<< HEAD
-            Species::BacteriumInformem => 841_800,
-=======
             Species::BacteriumInformem => 8_418_000,
->>>>>>> 9feb1e61
             Species::BacteriumVolu => 7_774_700,
             Species::BacteriumBullaris => 1_152_500,
             Species::BacteriumOmentum => 4_689_800,
@@ -701,17 +697,10 @@
 
             Species::ReceptaUmbrux => 12_934_900,
             Species::ReceptaDeltahedronix => 16_202_800,
-<<<<<<< HEAD
-            Species::ReceptaConditivus => 143_133_700,
-
-            Species::StratumExcutitus => 2_448_900,
-            Species::StratumPaleas => 136_200,
-=======
             Species::ReceptaConditivus => 14_313_700,
 
             Species::StratumExcutitus => 2_448_900,
             Species::StratumPaleas => 1_362_000,
->>>>>>> 9feb1e61
             Species::StratumLaminamus => 2_788_300,
             Species::StratumAraneamus => 2_448_900,
             Species::StratumLimaxus => 1_362_000,
