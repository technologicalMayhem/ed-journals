--- conflicted
+++ resolved
@@ -8,9 +8,5 @@
 pub mod asynchronous;
 
 mod functions;
-<<<<<<< HEAD
-mod journal_event;
-=======
 mod shared;
 mod models;
->>>>>>> 11a7e5db
