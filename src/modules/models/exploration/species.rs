use std::fmt::{Display, Formatter};
use std::str::FromStr;

use crate::models::materials::material::Material;
use crate::modules::exobiology::models::spawn_condition::SpawnCondition;
<<<<<<< HEAD
use crate::modules::models::galaxy::atmosphere_type::AtmosphereType;
use crate::modules::models::galaxy::planet_class::PlanetClass;
use crate::modules::models::galaxy::star_class::StarClass;
use crate::modules::models::galaxy::star_luminosity::StarLuminosity;
use crate::modules::models::galaxy::volcanism_type::VolcanismType;
use serde::{Deserialize, Serialize};
use serde_json::Value;
use strum::EnumIter;

#[derive(Debug, Serialize, Deserialize, Clone, Hash, Eq, PartialEq, EnumIter)]
=======
use crate::modules::exobiology::r#static::species_spawn_conditions::SPECIES_SPAWN_CONDITIONS;
use strum::EnumIter;

#[derive(Debug, Serialize, Deserialize, Clone, PartialEq, EnumIter)]
>>>>>>> 96295c75
pub enum Species {
    // Aleoids
    #[serde(rename = "$Codex_Ent_Aleoids_01_Name;")]
    AleoidaArcus,

    #[serde(rename = "$Codex_Ent_Aleoids_02_Name;")]
    AleoidaCoronamus,

    #[serde(rename = "$Codex_Ent_Aleoids_03_Name;")]
    AleoidaSpica,

    #[serde(rename = "$Codex_Ent_Aleoids_04_Name;")]
    AleoidaLaminiae,

    #[serde(rename = "$Codex_Ent_Aleoids_05_Name;")]
    AleoidaGravis,

    // Amphora plant
    AmphoraPlant,

    // Anemones
    AnemonePrasinus,
    AnemonePrasinumBioluminescent,
    AnemonePuniceus,
    AnemonePuniceum,

    AnemoneRoseus,
    AnemoneRoseumBioluminescent,
    AnemoneRoseum,
    AnemoneBlattinus,
    AnemoneBlatteumBioluminescent,
    AnemoneLuteus,
    AnemoneLuteolum,
    AnemoneRubens,
    AnemoneRubeumBioluminescent,
    AnemoneCroceus,
    AnemoneCroceum,

    // Bark mounds
    BarkMound,

    // Bacterium
    #[serde(rename = "$Codex_Ent_Bacterial_01_Name;")]
    BacteriumAurasus,

    #[serde(rename = "$Codex_Ent_Bacterial_02_Name;")]
    BacteriumNebulus,

    #[serde(rename = "$Codex_Ent_Bacterial_03_Name;")]
    BacteriumScopulum,

    #[serde(rename = "$Codex_Ent_Bacterial_04_Name;")]
    BacteriumAcies,

    #[serde(rename = "$Codex_Ent_Bacterial_05_Name;")]
    BacteriumVesicula,

    #[serde(rename = "$Codex_Ent_Bacterial_06_Name;")]
    BacteriumAlcyoneum,

    #[serde(rename = "$Codex_Ent_Bacterial_07_Name;")]
    BacteriumTela,

    #[serde(rename = "$Codex_Ent_Bacterial_08_Name;")]
    BacteriumInformem,

    #[serde(rename = "$Codex_Ent_Bacterial_09_Name;")]
    BacteriumVolu,

    #[serde(rename = "$Codex_Ent_Bacterial_10_Name;")]
    BacteriumBullaris,

    #[serde(rename = "$Codex_Ent_Bacterial_11_Name;")]
    BacteriumOmentum,

    #[serde(rename = "$Codex_Ent_Bacterial_12_Name;")]
    BacteriumCerbrus,

    #[serde(rename = "$Codex_Ent_Bacterial_13_Name;")]
    BacteriumVerrata,

    // Brain tree
    BrainTreeAureum,
    BrainTreeOstrinum,
    BrainTreePuniceum,
    BrainTreeLindigoticum,
    BrainTreeGypseeum,
    BrainTreeLividum,
    BrainTreeViride,
    BrainTreeRoseum,

    // Cactoida
    #[serde(rename = "$Codex_Ent_Cactoid_01_Name;")]
    CactoidaCortexum,

    #[serde(rename = "$Codex_Ent_Cactoid_02_Name;")]
    CactoidaLapis,

    #[serde(rename = "$Codex_Ent_Cactoid_03_Name;")]
    CactoidaVermis,

    #[serde(rename = "$Codex_Ent_Cactoid_04_Name;")]
    CactoidaPullulanta,

    #[serde(rename = "$Codex_Ent_Cactoid_05_Name;")]
    CactoidaPeperatis,

    // Clypeus
    #[serde(rename = "$Codex_Ent_Clypeus_01_Name;")]
    ClypeusLacrimam,

    #[serde(rename = "$Codex_Ent_Clypeus_02_Name;")]
    ClypeusMargaritus,

    #[serde(rename = "$Codex_Ent_Clypeus_03_Name;")]
    ClypeusSpeculumi,

    // Conchas
    #[serde(rename = "$Codex_Ent_Conchas_01_Name;")]
    ConchaRenibus,

    #[serde(rename = "$Codex_Ent_Conchas_02_Name;")]
    ConchaAureolas,

    #[serde(rename = "$Codex_Ent_Conchas_03_Name;")]
    ConchaLabiata,

    #[serde(rename = "$Codex_Ent_Conchas_04_Name;")]
    ConchaBiconcavis,

    // Crystalline shards
    #[serde(rename = "$Codex_Ent_Ground_Struct_Ice_Name;")]
    CrystallineShards,

    // Electricae
    #[serde(rename = "$Codex_Ent_Electricae_01_Name;")]
    ElectricaePluma,

    #[serde(rename = "$Codex_Ent_Electricae_02_Name;")]
    ElectricaeRadialem,

    // Fonticulus
    #[serde(rename = "$Codex_Ent_Fonticulus_01_Name;")]
    FonticuluaSegmentatus,

    #[serde(rename = "$Codex_Ent_Fonticulus_02_Name;")]
    FonticuluaCampestris,

    #[serde(rename = "$Codex_Ent_Fonticulus_03_Name;")]
    FonticuluaUpupam,

    #[serde(rename = "$Codex_Ent_Fonticulus_04_Name;")]
    FonticuluaLapida,

    #[serde(rename = "$Codex_Ent_Fonticulus_05_Name;")]
    FonticuluaFluctus,

    #[serde(rename = "$Codex_Ent_Fonticulus_06_Name;")]
    FonticuluaDigitos,

    // Frutexa
    #[serde(rename = "$Codex_Ent_Shrubs_01_Name;")]
    FrutexaFlabellum,

    #[serde(rename = "$Codex_Ent_Shrubs_02_Name;")]
    FrutexaAcus,

    #[serde(rename = "$Codex_Ent_Shrubs_03_Name;")]
    FrutexaMetallicum,

    #[serde(rename = "$Codex_Ent_Shrubs_04_Name;")]
    FrutexaFlammasis,

    #[serde(rename = "$Codex_Ent_Shrubs_05_Name;")]
    FrutexaFera,

    #[serde(rename = "$Codex_Ent_Shrubs_06_Name;")]
    FrutexaSponsae,

    #[serde(rename = "$Codex_Ent_Shrubs_07_Name;")]
    FrutexaCollum,

    // Fumerola
    #[serde(rename = "$Codex_Ent_Fumerolas_01_Name;")]
    FumerolaCarbosis,

    #[serde(rename = "$Codex_Ent_Fumerolas_02_Name;")]
    FumerolaExtremus,

    #[serde(rename = "$Codex_Ent_Fumerolas_03_Name;")]
    FumerolaNitris,

    #[serde(rename = "$Codex_Ent_Fumerolas_04_Name;")]
    FumerolaAquatis,

    // Fungoida
    #[serde(rename = "$Codex_Ent_Fungoids_01_Name;")]
    FungoidaSetisis,

    #[serde(rename = "$Codex_Ent_Fungoids_02_Name;")]
    FungoidaStabitis,

    #[serde(rename = "$Codex_Ent_Fungoids_03_Name;")]
    FungoidaBullarum,

    #[serde(rename = "$Codex_Ent_Fungoids_04_Name;")]
    FungoidaGelata,

    // Osseus
    #[serde(rename = "$Codex_Ent_Osseus_01_Name;")]
    OsseusFractus,

    #[serde(rename = "$Codex_Ent_Osseus_02_Name;")]
    OsseusDiscus,

    #[serde(rename = "$Codex_Ent_Osseus_03_Name;")]
    OsseusSpiralis,

    #[serde(rename = "$Codex_Ent_Osseus_04_Name;")]
    OsseusPumice,

    #[serde(rename = "$Codex_Ent_Osseus_05_Name;")]
    OsseusCornibus,

    #[serde(rename = "$Codex_Ent_Osseus_06_Name;")]
    OsseusPellebantus,

    // Recepta
    #[serde(rename = "$Codex_Ent_Recepta_01_Name;")]
    ReceptaUmbrux,

    #[serde(rename = "$Codex_Ent_Recepta_02_Name;")]
    ReceptaDeltahedronix,

    #[serde(rename = "$Codex_Ent_Recepta_03_Name;")]
    ReceptaConditivus,

    // Sinuous tubers
    SinuousTubersAlbidum,
    SinuousTubersBlatteum,
    SinuousTubersCaeruleum,
    SinuousTubersLindigoticum,
    SinuousTubersPrasinum,
    SinuousTubersRoseum,
    SinuousTubersViolaceum,
    SinuousTubersViride,

    // Stratum
    #[serde(rename = "$Codex_Ent_Stratum_01_Name;")]
    StratumExcutitus,

    #[serde(rename = "$Codex_Ent_Stratum_02_Name;")]
    StratumPaleas,

    #[serde(rename = "$Codex_Ent_Stratum_03_Name;")]
    StratumLaminamus,

    #[serde(rename = "$Codex_Ent_Stratum_04_Name;")]
    StratumAraneamus,

    #[serde(rename = "$Codex_Ent_Stratum_05_Name;")]
    StratumLimaxus,

    #[serde(rename = "$Codex_Ent_Stratum_06_Name;")]
    StratumCucumisis,

    #[serde(rename = "$Codex_Ent_Stratum_07_Name;")]
    StratumTectonicas,

    #[serde(rename = "$Codex_Ent_Stratum_08_Name;")]
    StratumFrigus,

    // Tubus
    #[serde(rename = "$Codex_Ent_Tubus_01_Name;")]
    TubusConifer,

    #[serde(rename = "$Codex_Ent_Tubus_02_Name;")]
    TubusSororibus,

    #[serde(rename = "$Codex_Ent_Tubus_03_Name;")]
    TubusCavas,

    #[serde(rename = "$Codex_Ent_Tubus_04_Name;")]
    TubusRosarium,

    #[serde(rename = "$Codex_Ent_Tubus_05_Name;")]
    TubusCompagibus,

    // Tussock
    #[serde(rename = "$Codex_Ent_Tussocks_01_Name;")]
    TussockPennata,

    #[serde(rename = "$Codex_Ent_Tussocks_02_Name;")]
    TussockVentusa,

    #[serde(rename = "$Codex_Ent_Tussocks_03_Name;")]
    TussockIgnis,

    #[serde(rename = "$Codex_Ent_Tussocks_04_Name;")]
    TussockCultro,

    #[serde(rename = "$Codex_Ent_Tussocks_05_Name;")]
    TussockCatena,

    #[serde(rename = "$Codex_Ent_Tussocks_06_Name;")]
    TussockPennatis,

    #[serde(rename = "$Codex_Ent_Tussocks_07_Name;")]
    TussockSerrati,

    #[serde(rename = "$Codex_Ent_Tussocks_08_Name;")]
    TussockAlbata,

    #[serde(rename = "$Codex_Ent_Tussocks_09_Name;")]
    TussockPropagito,

    #[serde(rename = "$Codex_Ent_Tussocks_10_Name;")]
    TussockDivisa,

    #[serde(rename = "$Codex_Ent_Tussocks_11_Name;")]
    TussockCaputus,

    #[serde(rename = "$Codex_Ent_Tussocks_12_Name;")]
    TussockTriticum,

    #[serde(rename = "$Codex_Ent_Tussocks_13_Name;")]
    TussockStigmasis,

    #[serde(rename = "$Codex_Ent_Tussocks_14_Name;")]
    TussockVirgam,

    #[serde(rename = "$Codex_Ent_Tussocks_15_Name;")]
    TussockCapillum,
}

impl FromStr for Species {
    type Err = serde_json::Error;

    fn from_str(s: &str) -> Result<Self, Self::Err> {
        serde_json::from_value(Value::String(s.to_string()))
    }
}

impl Display for Species {
    fn fmt(&self, f: &mut Formatter<'_>) -> std::fmt::Result {
        write!(
            f,
            "{}",
            match self {
                Species::AleoidaArcus => "Aleoida Arcus",
                Species::AleoidaCoronamus => "Aleoida Coronamus",
                Species::AleoidaGravis => "Aleoida Gravis",
                Species::AleoidaLaminiae => "Aleoida Laminiae",
                Species::AleoidaSpica => "Aleoida Spica",
                Species::AmphoraPlant => "Amphora Plant",

                Species::AnemoneBlatteumBioluminescent => "Anemone Blatteum Bioluminescent",
                Species::AnemoneBlattinus => "Anemone Blattinus Bioluminescent",
                Species::AnemoneCroceum => "Anemone Croceum",
                Species::AnemoneCroceus => "Anemone Croceus",
                Species::AnemoneLuteolum => "Anemone Luteolum",
                Species::AnemoneLuteus => "Anemone Luteus",
                Species::AnemonePrasinumBioluminescent => "Anemone Prasinum Bioluminescent",
                Species::AnemonePrasinus => "Anemone Prasinus Bioluminescent",
                Species::AnemonePuniceum => "Anemone Puniceum",
                Species::AnemonePuniceus => "Anemone Puniceus",
                Species::AnemoneRoseum => "Anemone Roseum",
                Species::AnemoneRoseumBioluminescent => "Anemone Roseum Bioluminescent",
                Species::AnemoneRoseus => "Anemone Roseus",
                Species::AnemoneRubens => "Anemone Rubens Bioluminescent",
                Species::AnemoneRubeumBioluminescent => "Anemone Rubeum Bioluminescent",

                Species::BarkMound => "Bark Mound",

                Species::BacteriumAcies => "Bacterium Acies",
                Species::BacteriumAlcyoneum => "Bacterium Alcyoneum",
                Species::BacteriumAurasus => "Bacterium Aurasus",
                Species::BacteriumBullaris => "Bacterium Bullaris",
                Species::BacteriumCerbrus => "Bacterium Cerbrus",
                Species::BacteriumInformem => "Bacterium Informem",
                Species::BacteriumNebulus => "Bacterium Nebulus",
                Species::BacteriumOmentum => "Bacterium Omentum",
                Species::BacteriumScopulum => "Bacterium Scopulum",
                Species::BacteriumTela => "Bacterium Tela",
                Species::BacteriumVerrata => "Bacterium Verrata",
                Species::BacteriumVesicula => "Bacterium Vesicula",
                Species::BacteriumVolu => "Bacterium Volu",

                Species::BrainTreeAureum => "Brain Tree Aureum",
                Species::BrainTreeGypseeum => "Brain Tree Gypseeum",
                Species::BrainTreeLindigoticum => "Brain Tree Lindigoticum",
                Species::BrainTreeLividum => "Brain Tree Lividum",
                Species::BrainTreeOstrinum => "Brain Tree Ostrinum",
                Species::BrainTreePuniceum => "Brain Tree Puniceum",
                Species::BrainTreeRoseum => "Brain Tree Roseum",
                Species::BrainTreeViride => "Brain Tree Viride",

                Species::CactoidaCortexum => "Cactoida Cortexum",
                Species::CactoidaLapis => "Cactoida Lapis",
                Species::CactoidaPullulanta => "Cactoida Pullulanta",
                Species::CactoidaVermis => "Cactoida Vermis",
                Species::CactoidaPeperatis => "Cactoida Peperatis",

                Species::CrystallineShards => "Crystaline Shards",

                Species::ClypeusLacrimam => "Clypeus Lacrimam",
                Species::ClypeusMargaritus => "Clypeus Margaritus",
                Species::ClypeusSpeculumi => "Clypeus Speculumi",

                Species::ConchaAureolas => "Concha Aureolas",
                Species::ConchaBiconcavis => "Concha Biconcavis",
                Species::ConchaLabiata => "Concha Labiata",
                Species::ConchaRenibus => "Concha Renibus",

                Species::ElectricaePluma => "Electricae Pluma",
                Species::ElectricaeRadialem => "Electricae Radialem",

                Species::FonticuluaCampestris => "Fonticulua Campestris",
                Species::FonticuluaDigitos => "Fonticulua Digitos",
                Species::FonticuluaFluctus => "Fonticulua Fluctus",
                Species::FonticuluaLapida => "Fonticulua Lapida",
                Species::FonticuluaSegmentatus => "Fonticulua Segmentatus",
                Species::FonticuluaUpupam => "Fonticulua Upupam",

                Species::FrutexaAcus => "Frutexa Acus",
                Species::FrutexaCollum => "Frutexa Collum",
                Species::FrutexaFera => "Frutexa Fera",
                Species::FrutexaFlabellum => "Frutexa Flabellum",
                Species::FrutexaFlammasis => "Frutexa Flammasis",
                Species::FrutexaMetallicum => "Frutexa Metallicum",
                Species::FrutexaSponsae => "Frutexa Sponsae",

                Species::FumerolaAquatis => "Fumerola Aquatis",
                Species::FumerolaCarbosis => "Fumerola Carbosis",
                Species::FumerolaExtremus => "Fumerola Extremus",
                Species::FumerolaNitris => "Fumerola Nitris",

                Species::FungoidaBullarum => "Fungoida Bullarum",
                Species::FungoidaGelata => "Fungoida Gelata",
                Species::FungoidaSetisis => "Fungoida Setisis",
                Species::FungoidaStabitis => "Fungoida Stabitis",

                Species::OsseusCornibus => "Osseus Cornibus",
                Species::OsseusDiscus => "Osseus Discus",
                Species::OsseusFractus => "Osseus Fractus",
                Species::OsseusPellebantus => "Osseus Pellebantus",
                Species::OsseusPumice => "Osseus Pumice",
                Species::OsseusSpiralis => "Osseus Spiralis",

                Species::ReceptaConditivus => "Recepta Conditivus",
                Species::ReceptaDeltahedronix => "Recepta Deltahedronix",
                Species::ReceptaUmbrux => "Recepta Umbrux",

                Species::SinuousTubersAlbidum => "Sinuous Tubers Albidum",
                Species::SinuousTubersBlatteum => "Sinuous Tubers Blatteum",
                Species::SinuousTubersCaeruleum => "Sinuous Tubers Caeruleum",
                Species::SinuousTubersLindigoticum => "Sinuous Tubers Lindigoticum",
                Species::SinuousTubersPrasinum => "Sinuous Tubers Prasinum",
                Species::SinuousTubersRoseum => "Sinuous Tubers Roseum",
                Species::SinuousTubersViolaceum => "Sinuous Tubers Violaceum",
                Species::SinuousTubersViride => "Sinuous Tubers Viride",

                Species::StratumAraneamus => "Stratum Araneamus",
                Species::StratumCucumisis => "Stratum Cucumisis",
                Species::StratumExcutitus => "Stratum Excutitus",
                Species::StratumFrigus => "Stratum Frigus",
                Species::StratumLaminamus => "Stratum Laminamus",
                Species::StratumLimaxus => "Stratum Limaxus",
                Species::StratumPaleas => "Stratum Paleas",
                Species::StratumTectonicas => "Stratum Tectonicas",

                Species::TubusCavas => "Tubus Cavas",
                Species::TubusCompagibus => "Tubus Compagibus",
                Species::TubusConifer => "Tubus Conifer",
                Species::TubusRosarium => "Tubus Rosarium",
                Species::TubusSororibus => "Tubus Sororibus",

                Species::TussockAlbata => "Tussock Albata",
                Species::TussockCapillum => "Tussock Capillum",
                Species::TussockCaputus => "Tussock Caputus",
                Species::TussockCatena => "Tussock Catena",
                Species::TussockCultro => "Tussock Cultro",
                Species::TussockDivisa => "Tussock Divisa",
                Species::TussockIgnis => "Tussock Ignis",
                Species::TussockPennata => "Tussock Pennata",
                Species::TussockPennatis => "Tussock Pennatis",
                Species::TussockPropagito => "Tussock Propagito",
                Species::TussockSerrati => "Tussock Serrati",
                Species::TussockStigmasis => "Tussock Stigmasis",
                Species::TussockTriticum => "Tussock Triticum",
                Species::TussockVentusa => "Tussock Ventusa",
                Species::TussockVirgam => "Tussock Virgam",
            }
        )
    }
}

impl Species {
<<<<<<< HEAD
    pub fn spawn_conditions(&self) -> Vec<SpawnCondition> {
        match self {
            Species::AleoidaArcus => vec![
                SpawnCondition::ThinAtmosphere(AtmosphereType::CarbonDioxide),
                SpawnCondition::MaxGravity(0.27),
                SpawnCondition::MinMeanTemperature(175.0),
                SpawnCondition::MaxMeanTemperature(180.0),
            ],
            Species::AleoidaCoronamus => vec![
                SpawnCondition::ThinAtmosphere(AtmosphereType::CarbonDioxide),
                SpawnCondition::MaxGravity(0.27),
                SpawnCondition::MinMeanTemperature(180.0),
                SpawnCondition::MaxMeanTemperature(190.0),
            ],
            Species::AleoidaGravis => vec![
                SpawnCondition::ThinAtmosphere(AtmosphereType::CarbonDioxide),
                SpawnCondition::MaxGravity(0.27),
                SpawnCondition::MinMeanTemperature(190.0),
                SpawnCondition::MaxMeanTemperature(195.0),
            ],
            Species::AleoidaLaminiae => vec![
                SpawnCondition::ThinAtmosphere(AtmosphereType::Ammonia),
                SpawnCondition::MaxGravity(0.27),
            ],
            Species::AleoidaSpica => vec![
                SpawnCondition::ThinAtmosphere(AtmosphereType::Ammonia),
                SpawnCondition::MaxGravity(0.27),
            ],

            Species::AmphoraPlant => vec![
                SpawnCondition::ParentStarClass(StarClass::A),
                SpawnCondition::NoAtmosphere,
                SpawnCondition::PlanetClass(PlanetClass::MetalRichBody),
                SpawnCondition::Any(vec![
                    SpawnCondition::SystemContainsPlanetClass(PlanetClass::EarthlikeBody),
                    SpawnCondition::SystemContainsPlanetClass(PlanetClass::AmmoniaWorld),
                    SpawnCondition::SystemContainsPlanetClass(
                        PlanetClass::GasGiantWithWaterBasedLife,
                    ),
                    SpawnCondition::SystemContainsPlanetClass(
                        PlanetClass::GasGiantWithAmmoniaBasedLife,
                    ),
                    SpawnCondition::SystemContainsPlanetClass(PlanetClass::WaterGiant),
                ]),
            ],

            Species::AnemonePrasinus => vec![
                SpawnCondition::NoAtmosphere,
                SpawnCondition::ParentStarClass(StarClass::O),
                SpawnCondition::Any(vec![
                    SpawnCondition::PlanetClass(PlanetClass::MetalRichBody),
                    SpawnCondition::PlanetClass(PlanetClass::HighMetalContentBody),
                    SpawnCondition::RockyComposition,
                ]),
            ],
            Species::AnemonePrasinumBioluminescent => vec![
                SpawnCondition::NoAtmosphere,
                SpawnCondition::ParentStarClass(StarClass::O),
                SpawnCondition::Any(vec![
                    SpawnCondition::PlanetClass(PlanetClass::MetalRichBody),
                    SpawnCondition::PlanetClass(PlanetClass::HighMetalContentBody),
                    SpawnCondition::RockyComposition,
                ]),
            ],
            Species::AnemonePuniceus => vec![
                SpawnCondition::NoAtmosphere,
                SpawnCondition::ParentStarClass(StarClass::O),
                SpawnCondition::Any(vec![
                    SpawnCondition::PlanetClass(PlanetClass::IcyBody),
                    SpawnCondition::PlanetClass(PlanetClass::RockyIceBody),
                ]),
            ],
            Species::AnemonePuniceum => vec![
                SpawnCondition::NoAtmosphere,
                SpawnCondition::ParentStarClass(StarClass::O),
                SpawnCondition::Any(vec![
                    SpawnCondition::PlanetClass(PlanetClass::IcyBody),
                    SpawnCondition::PlanetClass(PlanetClass::RockyIceBody),
                ]),
            ],
            Species::AnemoneRoseus => vec![
                SpawnCondition::NoAtmosphere,
                SpawnCondition::ParentStarClass(StarClass::B),
                SpawnCondition::Any(vec![
                    SpawnCondition::ParentStarLuminosity(StarLuminosity::I),
                    SpawnCondition::ParentStarLuminosity(StarLuminosity::II),
                    SpawnCondition::ParentStarLuminosity(StarLuminosity::III),
                ]),
                SpawnCondition::Any(vec![
                    SpawnCondition::PlanetClass(PlanetClass::MetalRichBody),
                    SpawnCondition::PlanetClass(PlanetClass::HighMetalContentBody),
                    SpawnCondition::RockyComposition,
                ]),
            ],
            Species::AnemoneRoseumBioluminescent => vec![
                SpawnCondition::NoAtmosphere,
                SpawnCondition::ParentStarClass(StarClass::B),
                SpawnCondition::Any(vec![
                    SpawnCondition::ParentStarLuminosity(StarLuminosity::I),
                    SpawnCondition::ParentStarLuminosity(StarLuminosity::II),
                    SpawnCondition::ParentStarLuminosity(StarLuminosity::III),
                ]),
                SpawnCondition::Any(vec![
                    SpawnCondition::PlanetClass(PlanetClass::MetalRichBody),
                    SpawnCondition::PlanetClass(PlanetClass::HighMetalContentBody),
                ]),
            ],
            Species::AnemoneRoseum => vec![
                SpawnCondition::NoAtmosphere,
                SpawnCondition::ParentStarClass(StarClass::B),
                SpawnCondition::Any(vec![
                    SpawnCondition::ParentStarLuminosity(StarLuminosity::I),
                    SpawnCondition::ParentStarLuminosity(StarLuminosity::II),
                    SpawnCondition::ParentStarLuminosity(StarLuminosity::III),
                ]),
                SpawnCondition::Any(vec![
                    SpawnCondition::PlanetClass(PlanetClass::MetalRichBody),
                    SpawnCondition::PlanetClass(PlanetClass::HighMetalContentBody),
                ]),
            ],
            Species::AnemoneBlattinus => vec![
                SpawnCondition::NoAtmosphere,
                SpawnCondition::ParentStarClass(StarClass::B),
                SpawnCondition::Any(vec![
                    SpawnCondition::ParentStarLuminosity(StarLuminosity::IV),
                    SpawnCondition::ParentStarLuminosity(StarLuminosity::V),
                ]),
                SpawnCondition::Any(vec![
                    SpawnCondition::PlanetClass(PlanetClass::MetalRichBody),
                    SpawnCondition::PlanetClass(PlanetClass::HighMetalContentBody),
                ]),
            ],
            Species::AnemoneBlatteumBioluminescent => vec![
                SpawnCondition::NoAtmosphere,
                SpawnCondition::ParentStarClass(StarClass::B),
                SpawnCondition::Any(vec![
                    SpawnCondition::ParentStarLuminosity(StarLuminosity::IV),
                    SpawnCondition::ParentStarLuminosity(StarLuminosity::V),
                ]),
                SpawnCondition::Any(vec![
                    SpawnCondition::PlanetClass(PlanetClass::MetalRichBody),
                    SpawnCondition::PlanetClass(PlanetClass::HighMetalContentBody),
                ]),
            ],
            Species::AnemoneLuteus => vec![
                SpawnCondition::NoAtmosphere,
                SpawnCondition::ParentStarClass(StarClass::B),
                SpawnCondition::Any(vec![
                    SpawnCondition::ParentStarLuminosity(StarLuminosity::IV),
                    SpawnCondition::ParentStarLuminosity(StarLuminosity::V),
                ]),
                SpawnCondition::RockyComposition,
            ],
            Species::AnemoneLuteolum => vec![
                SpawnCondition::NoAtmosphere,
                SpawnCondition::ParentStarClass(StarClass::B),
                SpawnCondition::Any(vec![
                    SpawnCondition::ParentStarLuminosity(StarLuminosity::IV),
                    SpawnCondition::ParentStarLuminosity(StarLuminosity::V),
                ]),
                SpawnCondition::RockyComposition,
            ],
            Species::AnemoneRubens => vec![
                SpawnCondition::NoAtmosphere,
                SpawnCondition::Any(vec![
                    SpawnCondition::All(vec![
                        SpawnCondition::ParentStarClass(StarClass::B),
                        SpawnCondition::ParentStarLuminosity(StarLuminosity::IV),
                    ]),
                    SpawnCondition::All(vec![
                        SpawnCondition::ParentStarClass(StarClass::A),
                        SpawnCondition::ParentStarLuminosity(StarLuminosity::III),
                    ]),
                ]),
                SpawnCondition::Any(vec![
                    SpawnCondition::PlanetClass(PlanetClass::MetalRichBody),
                    SpawnCondition::PlanetClass(PlanetClass::HighMetalContentBody),
                ]),
            ],
            Species::AnemoneRubeumBioluminescent => vec![
                SpawnCondition::NoAtmosphere,
                SpawnCondition::ParentStarClass(StarClass::B),
                SpawnCondition::Any(vec![
                    SpawnCondition::PlanetClass(PlanetClass::MetalRichBody),
                    SpawnCondition::PlanetClass(PlanetClass::HighMetalContentBody),
                ]),
            ],
            Species::AnemoneCroceus => vec![
                SpawnCondition::NoAtmosphere,
                SpawnCondition::ParentStarClass(StarClass::B),
                SpawnCondition::RockyComposition,
            ],
            Species::AnemoneCroceum => vec![
                SpawnCondition::NoAtmosphere,
                SpawnCondition::ParentStarClass(StarClass::B),
                SpawnCondition::RockyComposition,
            ],

            Species::BarkMound => vec![
                SpawnCondition::NoAtmosphere,
                SpawnCondition::WithinNebulaRange(150.0),
            ],

            Species::BacteriumNebulus => {
                vec![SpawnCondition::ThinAtmosphere(AtmosphereType::Helium)]
            }
            Species::BacteriumAcies => vec![SpawnCondition::Any(vec![
                SpawnCondition::ThinAtmosphere(AtmosphereType::Neon),
                SpawnCondition::ThinAtmosphere(AtmosphereType::NeonRich),
            ])],
            Species::BacteriumOmentum => vec![
                SpawnCondition::Any(vec![
                    SpawnCondition::ThinAtmosphere(AtmosphereType::Neon),
                    SpawnCondition::ThinAtmosphere(AtmosphereType::NeonRich),
                ]),
                SpawnCondition::Any(vec![
                    SpawnCondition::VolcanismType(VolcanismType::NitrogenMagma),
                    SpawnCondition::VolcanismType(VolcanismType::NitrogenGeysers),
                    SpawnCondition::VolcanismType(VolcanismType::AmmoniaMagma),
                    SpawnCondition::VolcanismType(VolcanismType::AmmoniaGeysers),
                ]),
            ],
            Species::BacteriumScopulum => vec![
                SpawnCondition::Any(vec![
                    SpawnCondition::ThinAtmosphere(AtmosphereType::Neon),
                    SpawnCondition::ThinAtmosphere(AtmosphereType::NeonRich),
                ]),
                SpawnCondition::Any(vec![
                    SpawnCondition::VolcanismType(VolcanismType::CarbonDioxideGeysers),
                    SpawnCondition::VolcanismType(VolcanismType::MethaneGeysers),
                    SpawnCondition::VolcanismType(VolcanismType::MethaneMagma),
                ]),
            ],
            Species::BacteriumVerrata => vec![
                SpawnCondition::Any(vec![
                    SpawnCondition::ThinAtmosphere(AtmosphereType::Neon),
                    SpawnCondition::ThinAtmosphere(AtmosphereType::NeonRich),
                ]),
                SpawnCondition::Any(vec![
                    SpawnCondition::VolcanismType(VolcanismType::WaterMagma),
                    SpawnCondition::VolcanismType(VolcanismType::WaterGeysers),
                ]),
            ],
            Species::BacteriumBullaris => vec![SpawnCondition::Any(vec![
                SpawnCondition::ThinAtmosphere(AtmosphereType::Methane),
                SpawnCondition::ThinAtmosphere(AtmosphereType::MethaneRich),
            ])],
            Species::BacteriumAlcyoneum => {
                vec![SpawnCondition::ThinAtmosphere(AtmosphereType::Ammonia)]
            }
            Species::BacteriumVesicula => vec![SpawnCondition::Any(vec![
                SpawnCondition::ThinAtmosphere(AtmosphereType::Argon),
                SpawnCondition::ThinAtmosphere(AtmosphereType::ArgonRich),
            ])],
            Species::BacteriumCerbrus => {
                vec![SpawnCondition::Any(vec![
                    SpawnCondition::ThinAtmosphere(AtmosphereType::SulfurDioxide),
                    SpawnCondition::ThinAtmosphere(AtmosphereType::Water),
                ])]
            }
            Species::BacteriumAurasus => vec![SpawnCondition::Any(vec![
                SpawnCondition::ThinAtmosphere(AtmosphereType::CarbonDioxide),
                SpawnCondition::ThinAtmosphere(AtmosphereType::CarbonDioxideRich),
            ])],
            Species::BacteriumInformem => {
                vec![SpawnCondition::ThinAtmosphere(AtmosphereType::Nitrogen)]
            }
            Species::BacteriumVolu => vec![SpawnCondition::ThinAtmosphere(AtmosphereType::Oxygen)],
            Species::BacteriumTela => vec![SpawnCondition::Any(vec![
                SpawnCondition::MaterialPresence(Material::Iron),
                SpawnCondition::VolcanismType(VolcanismType::HeliumGeysers),
                SpawnCondition::VolcanismType(VolcanismType::SilicateMagma),
                SpawnCondition::VolcanismType(VolcanismType::SilicateVapourGeysers),
            ])],

            Species::BrainTreeAureum => {
                vec![SpawnCondition::NoAtmosphere, SpawnCondition::AnyVolcanism]
            }
            Species::BrainTreeOstrinum => {
                vec![SpawnCondition::NoAtmosphere, SpawnCondition::AnyVolcanism]
            }
            Species::BrainTreePuniceum => {
                vec![SpawnCondition::NoAtmosphere, SpawnCondition::AnyVolcanism]
            }
            Species::BrainTreeLindigoticum => {
                vec![SpawnCondition::NoAtmosphere, SpawnCondition::AnyVolcanism]
            }
            Species::BrainTreeGypseeum => {
                vec![SpawnCondition::NoAtmosphere, SpawnCondition::AnyVolcanism]
            }
            Species::BrainTreeLividum => {
                vec![SpawnCondition::NoAtmosphere, SpawnCondition::AnyVolcanism]
            }
            Species::BrainTreeViride => {
                vec![SpawnCondition::NoAtmosphere, SpawnCondition::AnyVolcanism]
            }
            Species::BrainTreeRoseum => {
                vec![SpawnCondition::NoAtmosphere, SpawnCondition::AnyVolcanism]
            }

            Species::CactoidaLapis => vec![
                SpawnCondition::MaxGravity(0.27),
                SpawnCondition::Any(vec![
                    SpawnCondition::RockyComposition,
                    SpawnCondition::PlanetClass(PlanetClass::HighMetalContentBody),
                ]),
                SpawnCondition::ThinAtmosphere(AtmosphereType::Ammonia),
            ],
            Species::CactoidaPullulanta => vec![
                SpawnCondition::MaxGravity(0.27),
                SpawnCondition::Any(vec![
                    SpawnCondition::RockyComposition,
                    SpawnCondition::PlanetClass(PlanetClass::HighMetalContentBody),
                ]),
                SpawnCondition::Any(vec![
                    SpawnCondition::ThinAtmosphere(AtmosphereType::CarbonDioxide),
                    SpawnCondition::ThinAtmosphere(AtmosphereType::CarbonDioxideRich),
                ]),
                SpawnCondition::MinMeanTemperature(180.0),
                SpawnCondition::MaxMeanTemperature(195.0),
            ],
            Species::CactoidaCortexum => vec![
                SpawnCondition::MaxGravity(0.27),
                SpawnCondition::Any(vec![
                    SpawnCondition::RockyComposition,
                    SpawnCondition::PlanetClass(PlanetClass::HighMetalContentBody),
                ]),
                SpawnCondition::Any(vec![
                    SpawnCondition::ThinAtmosphere(AtmosphereType::CarbonDioxide),
                    SpawnCondition::ThinAtmosphere(AtmosphereType::CarbonDioxideRich),
                ]),
                SpawnCondition::MinMeanTemperature(180.0),
                SpawnCondition::MaxMeanTemperature(195.0),
            ],
            Species::CactoidaVermis => vec![
                SpawnCondition::MaxGravity(0.27),
                SpawnCondition::Any(vec![
                    SpawnCondition::RockyComposition,
                    SpawnCondition::PlanetClass(PlanetClass::HighMetalContentBody),
                ]),
                SpawnCondition::ThinAtmosphere(AtmosphereType::Water),
            ],
            Species::CactoidaPeperatis => vec![
                SpawnCondition::MaxGravity(0.27),
                SpawnCondition::Any(vec![
                    SpawnCondition::RockyComposition,
                    SpawnCondition::PlanetClass(PlanetClass::HighMetalContentBody),
                ]),
                SpawnCondition::ThinAtmosphere(AtmosphereType::Ammonia),
            ],

            Species::ClypeusSpeculumi => vec![
                SpawnCondition::MaxGravity(0.27),
                SpawnCondition::MinMeanTemperature(190.0),
                SpawnCondition::Any(vec![
                    SpawnCondition::ThinAtmosphere(AtmosphereType::CarbonDioxide),
                    SpawnCondition::ThinAtmosphere(AtmosphereType::Water),
                ]),
                SpawnCondition::MinDistanceFromParentSun(5.0),
            ],
            Species::ClypeusLacrimam => vec![
                SpawnCondition::MaxGravity(0.27),
                SpawnCondition::MinMeanTemperature(190.0),
                SpawnCondition::Any(vec![
                    SpawnCondition::ThinAtmosphere(AtmosphereType::CarbonDioxide),
                    SpawnCondition::ThinAtmosphere(AtmosphereType::Water),
                ]),
            ],
            Species::ClypeusMargaritus => vec![
                SpawnCondition::MaxGravity(0.27),
                SpawnCondition::MinMeanTemperature(190.0),
                SpawnCondition::Any(vec![
                    SpawnCondition::ThinAtmosphere(AtmosphereType::CarbonDioxide),
                    SpawnCondition::ThinAtmosphere(AtmosphereType::Water),
                ]),
            ],

            Species::ConchaRenibus => vec![SpawnCondition::Any(vec![
                SpawnCondition::All(vec![
                    SpawnCondition::MaxGravity(0.27),
                    SpawnCondition::Any(vec![
                        SpawnCondition::ThinAtmosphere(AtmosphereType::CarbonDioxide),
                        SpawnCondition::ThinAtmosphere(AtmosphereType::CarbonDioxideRich),
                    ]),
                    SpawnCondition::MinMeanTemperature(180.0),
                    SpawnCondition::MaxMeanTemperature(195.0),
                ]),
                SpawnCondition::All(vec![
                    SpawnCondition::MaxGravity(0.27),
                    SpawnCondition::Any(vec![
                        SpawnCondition::ThinAtmosphere(AtmosphereType::Water),
                        SpawnCondition::ThinAtmosphere(AtmosphereType::WaterRich),
                    ]),
                ]),
            ])],
            Species::ConchaAureolas => vec![
                SpawnCondition::MaxGravity(0.27),
                SpawnCondition::ThinAtmosphere(AtmosphereType::Ammonia),
            ],
            Species::ConchaLabiata => vec![
                SpawnCondition::MaxGravity(0.27),
                SpawnCondition::Any(vec![
                    SpawnCondition::ThinAtmosphere(AtmosphereType::CarbonDioxide),
                    SpawnCondition::ThinAtmosphere(AtmosphereType::CarbonDioxideRich),
                ]),
                SpawnCondition::MaxMeanTemperature(190.0),
            ],
            Species::ConchaBiconcavis => vec![
                SpawnCondition::MaxGravity(0.27),
                SpawnCondition::ThinAtmosphere(AtmosphereType::Nitrogen),
            ],

            Species::CrystallineShards => vec![
                SpawnCondition::NoAtmosphere,
                SpawnCondition::Any(vec![
                    SpawnCondition::ParentStarClass(StarClass::A),
                    SpawnCondition::ParentStarClass(StarClass::F),
                    SpawnCondition::ParentStarClass(StarClass::G),
                    SpawnCondition::ParentStarClass(StarClass::K),
                    SpawnCondition::ParentStarClass(StarClass::M),
                    SpawnCondition::ParentStarClass(StarClass::S),
                ]),
                SpawnCondition::MinMeanTemperature(0.0),
                SpawnCondition::MaxMeanTemperature(273.0),
                SpawnCondition::Any(vec![
                    SpawnCondition::SystemContainsPlanetClass(PlanetClass::EarthlikeBody),
                    SpawnCondition::SystemContainsPlanetClass(PlanetClass::AmmoniaWorld),
                    SpawnCondition::SystemContainsPlanetClass(
                        PlanetClass::GasGiantWithWaterBasedLife,
                    ),
                    SpawnCondition::SystemContainsPlanetClass(
                        PlanetClass::GasGiantWithAmmoniaBasedLife,
                    ),
                    SpawnCondition::SystemContainsPlanetClass(PlanetClass::WaterGiant),
                ]),
                SpawnCondition::MinDistanceFromParentSun(24.0),
            ],

            Species::ElectricaePluma => vec![
                SpawnCondition::Any(vec![
                    SpawnCondition::ThinAtmosphere(AtmosphereType::Helium),
                    SpawnCondition::ThinAtmosphere(AtmosphereType::Neon),
                    SpawnCondition::ThinAtmosphere(AtmosphereType::Argon),
                ]),
                SpawnCondition::PlanetClass(PlanetClass::IcyBody),
                SpawnCondition::ParentStarClass(StarClass::A),
                SpawnCondition::Any(vec![
                    SpawnCondition::MinOrEqualParentStarLuminosity(StarLuminosity::V),
                    SpawnCondition::ParentStarClass(StarClass::N),
                ]),
                SpawnCondition::MaxGravity(0.27),
            ],
            Species::ElectricaeRadialem => vec![
                SpawnCondition::Any(vec![
                    SpawnCondition::ThinAtmosphere(AtmosphereType::Helium),
                    SpawnCondition::ThinAtmosphere(AtmosphereType::Neon),
                    SpawnCondition::ThinAtmosphere(AtmosphereType::Argon),
                ]),
                SpawnCondition::PlanetClass(PlanetClass::IcyBody),
                SpawnCondition::WithinNebulaRange(150.0),
                SpawnCondition::MaxGravity(0.27),
            ],

            Species::FonticuluaCampestris => vec![
                SpawnCondition::ThinAtmosphere(AtmosphereType::Argon),
                SpawnCondition::Any(vec![
                    SpawnCondition::PlanetClass(PlanetClass::IcyBody),
                    SpawnCondition::PlanetClass(PlanetClass::RockyIceBody),
                ]),
                SpawnCondition::MaxGravity(0.27),
            ],
            Species::FonticuluaSegmentatus => vec![
                SpawnCondition::Any(vec![
                    SpawnCondition::ThinAtmosphere(AtmosphereType::Neon),
                    SpawnCondition::ThinAtmosphere(AtmosphereType::NeonRich),
                ]),
                SpawnCondition::Any(vec![
                    SpawnCondition::PlanetClass(PlanetClass::IcyBody),
                    SpawnCondition::PlanetClass(PlanetClass::RockyIceBody),
                ]),
                SpawnCondition::MaxGravity(0.27),
            ],
            Species::FonticuluaDigitos => vec![
                SpawnCondition::Any(vec![
                    SpawnCondition::ThinAtmosphere(AtmosphereType::Methane),
                    SpawnCondition::ThinAtmosphere(AtmosphereType::MethaneRich),
                ]),
                SpawnCondition::Any(vec![
                    SpawnCondition::PlanetClass(PlanetClass::IcyBody),
                    SpawnCondition::PlanetClass(PlanetClass::RockyIceBody),
                ]),
                SpawnCondition::MaxGravity(0.27),
            ],
            Species::FonticuluaUpupam => vec![
                SpawnCondition::Any(vec![
                    SpawnCondition::ThinAtmosphere(AtmosphereType::Argon),
                    SpawnCondition::ThinAtmosphere(AtmosphereType::ArgonRich),
                ]),
                SpawnCondition::Any(vec![
                    SpawnCondition::PlanetClass(PlanetClass::IcyBody),
                    SpawnCondition::PlanetClass(PlanetClass::RockyIceBody),
                ]),
                SpawnCondition::MaxGravity(0.27),
            ],
            Species::FonticuluaLapida => vec![
                SpawnCondition::ThinAtmosphere(AtmosphereType::Nitrogen),
                SpawnCondition::Any(vec![
                    SpawnCondition::PlanetClass(PlanetClass::IcyBody),
                    SpawnCondition::PlanetClass(PlanetClass::RockyIceBody),
                ]),
                SpawnCondition::MaxGravity(0.27),
            ],
            Species::FonticuluaFluctus => vec![
                SpawnCondition::ThinAtmosphere(AtmosphereType::Oxygen),
                SpawnCondition::Any(vec![
                    SpawnCondition::PlanetClass(PlanetClass::IcyBody),
                    SpawnCondition::PlanetClass(PlanetClass::RockyIceBody),
                ]),
                SpawnCondition::MaxGravity(0.27),
            ],

            Species::FrutexaAcus => vec![
                SpawnCondition::ThinAtmosphere(AtmosphereType::CarbonDioxide),
                SpawnCondition::RockyComposition,
                SpawnCondition::MaxGravity(0.27),
                SpawnCondition::MaxMeanTemperature(195.0),
            ],
            Species::FrutexaCollum => vec![
                SpawnCondition::ThinAtmosphere(AtmosphereType::SulfurDioxide),
                SpawnCondition::RockyComposition,
                SpawnCondition::MaxGravity(0.27),
            ],
            Species::FrutexaFera => vec![
                SpawnCondition::ThinAtmosphere(AtmosphereType::CarbonDioxide),
                SpawnCondition::RockyComposition,
                SpawnCondition::MaxGravity(0.27),
                SpawnCondition::MaxMeanTemperature(195.0),
            ],
            Species::FrutexaFlabellum => vec![
                SpawnCondition::ThinAtmosphere(AtmosphereType::Ammonia),
                SpawnCondition::RockyComposition,
                SpawnCondition::MaxGravity(0.27),
            ],
            Species::FrutexaFlammasis => vec![
                SpawnCondition::ThinAtmosphere(AtmosphereType::Ammonia),
                SpawnCondition::RockyComposition,
                SpawnCondition::MaxGravity(0.27),
            ],
            Species::FrutexaMetallicum => vec![
                SpawnCondition::Any(vec![
                    SpawnCondition::All(vec![
                        SpawnCondition::ThinAtmosphere(AtmosphereType::CarbonDioxide),
                        SpawnCondition::MaxMeanTemperature(195.0),
                    ]),
                    SpawnCondition::ThinAtmosphere(AtmosphereType::Ammonia),
                ]),
                SpawnCondition::PlanetClass(PlanetClass::HighMetalContentBody),
                SpawnCondition::MaxGravity(0.27),
            ],
            Species::FrutexaSponsae => vec![
                SpawnCondition::ThinAtmosphere(AtmosphereType::Water),
                SpawnCondition::RockyComposition,
                SpawnCondition::MaxGravity(0.27),
            ],

            Species::FumerolaAquatis => vec![
                SpawnCondition::AnyThinAtmosphere,
                SpawnCondition::GeologicalSignalsPresent,
                SpawnCondition::Any(vec![
                    SpawnCondition::VolcanismType(VolcanismType::WaterMagma),
                    SpawnCondition::VolcanismType(VolcanismType::WaterGeysers),
                ]),
                SpawnCondition::MaxGravity(0.27),
            ],
            Species::FumerolaCarbosis => vec![
                SpawnCondition::AnyThinAtmosphere,
                SpawnCondition::GeologicalSignalsPresent,
                SpawnCondition::Any(vec![
                    SpawnCondition::VolcanismType(VolcanismType::CarbonDioxideGeysers),
                    SpawnCondition::VolcanismType(VolcanismType::MethaneMagma),
                    SpawnCondition::VolcanismType(VolcanismType::MethaneGeysers),
                ]),
                SpawnCondition::MaxGravity(0.27),
            ],
            Species::FumerolaExtremus => vec![
                SpawnCondition::AnyThinAtmosphere,
                SpawnCondition::GeologicalSignalsPresent,
                SpawnCondition::Any(vec![
                    SpawnCondition::VolcanismType(VolcanismType::CarbonDioxideGeysers),
                    SpawnCondition::VolcanismType(VolcanismType::MethaneMagma),
                    SpawnCondition::VolcanismType(VolcanismType::MethaneGeysers),
                ]),
                SpawnCondition::MaxGravity(0.27),
            ],
            Species::FumerolaNitris => vec![
                SpawnCondition::AnyThinAtmosphere,
                SpawnCondition::GeologicalSignalsPresent,
                SpawnCondition::Any(vec![
                    SpawnCondition::VolcanismType(VolcanismType::NitrogenMagma),
                    SpawnCondition::VolcanismType(VolcanismType::NitrogenGeysers),
                    SpawnCondition::VolcanismType(VolcanismType::AmmoniaMagma),
                    SpawnCondition::VolcanismType(VolcanismType::AmmoniaGeysers),
                ]),
                SpawnCondition::MaxGravity(0.27),
            ],

            Species::FungoidaBullarum => vec![
                SpawnCondition::Any(vec![
                    SpawnCondition::ThinAtmosphere(AtmosphereType::Argon),
                    SpawnCondition::ThinAtmosphere(AtmosphereType::ArgonRich),
                ]),
                SpawnCondition::MaxGravity(0.27),
            ],
            Species::FungoidaGelata => vec![
                SpawnCondition::Any(vec![
                    SpawnCondition::ThinAtmosphere(AtmosphereType::Water),
                    SpawnCondition::All(vec![
                        SpawnCondition::ThinAtmosphere(AtmosphereType::CarbonDioxide),
                        SpawnCondition::MinMeanTemperature(180.0),
                        SpawnCondition::MaxMeanTemperature(195.0),
                    ]),
                ]),
                SpawnCondition::MaxGravity(0.27),
            ],
            Species::FungoidaSetisis => vec![
                SpawnCondition::Any(vec![
                    SpawnCondition::ThinAtmosphere(AtmosphereType::Ammonia),
                    SpawnCondition::ThinAtmosphere(AtmosphereType::Methane),
                ]),
                SpawnCondition::MaxGravity(0.27),
            ],
            Species::FungoidaStabitis => vec![
                SpawnCondition::Any(vec![
                    SpawnCondition::ThinAtmosphere(AtmosphereType::Water),
                    SpawnCondition::All(vec![
                        SpawnCondition::ThinAtmosphere(AtmosphereType::CarbonDioxide),
                        SpawnCondition::MinMeanTemperature(180.0),
                        SpawnCondition::MaxMeanTemperature(195.0),
                    ]),
                ]),
                SpawnCondition::MaxGravity(0.27),
            ],

            Species::OsseusCornibus => vec![
                SpawnCondition::ThinAtmosphere(AtmosphereType::CarbonDioxide),
                SpawnCondition::Any(vec![
                    SpawnCondition::RockyComposition,
                    SpawnCondition::PlanetClass(PlanetClass::HighMetalContentBody),
                ]),
                SpawnCondition::MaxGravity(0.27),
                SpawnCondition::MinMeanTemperature(180.0),
                SpawnCondition::MaxMeanTemperature(195.0),
            ],
            Species::OsseusDiscus => vec![
                SpawnCondition::ThinAtmosphere(AtmosphereType::Water),
                SpawnCondition::Any(vec![
                    SpawnCondition::RockyComposition,
                    SpawnCondition::PlanetClass(PlanetClass::HighMetalContentBody),
                ]),
                SpawnCondition::MaxGravity(0.27),
            ],
            Species::OsseusFractus => vec![
                SpawnCondition::ThinAtmosphere(AtmosphereType::CarbonDioxide),
                SpawnCondition::Any(vec![
                    SpawnCondition::RockyComposition,
                    SpawnCondition::PlanetClass(PlanetClass::HighMetalContentBody),
                ]),
                SpawnCondition::MaxGravity(0.27),
                SpawnCondition::MinMeanTemperature(180.0),
                SpawnCondition::MaxMeanTemperature(195.0),
            ],
            Species::OsseusPellebantus => vec![
                SpawnCondition::ThinAtmosphere(AtmosphereType::CarbonDioxide),
                SpawnCondition::Any(vec![
                    SpawnCondition::RockyComposition,
                    SpawnCondition::PlanetClass(PlanetClass::HighMetalContentBody),
                ]),
                SpawnCondition::MaxGravity(0.27),
                SpawnCondition::MinMeanTemperature(180.0),
                SpawnCondition::MaxMeanTemperature(195.0),
            ],
            Species::OsseusPumice => vec![
                SpawnCondition::Any(vec![
                    SpawnCondition::ThinAtmosphere(AtmosphereType::Argon),
                    SpawnCondition::ThinAtmosphere(AtmosphereType::Methane),
                    SpawnCondition::ThinAtmosphere(AtmosphereType::Nitrogen),
                ]),
                SpawnCondition::Any(vec![
                    SpawnCondition::RockyComposition,
                    SpawnCondition::PlanetClass(PlanetClass::HighMetalContentBody),
                    SpawnCondition::PlanetClass(PlanetClass::RockyIceBody),
                ]),
                SpawnCondition::MaxGravity(0.27),
            ],
            Species::OsseusSpiralis => vec![
                SpawnCondition::ThinAtmosphere(AtmosphereType::Ammonia),
                SpawnCondition::Any(vec![
                    SpawnCondition::RockyComposition,
                    SpawnCondition::PlanetClass(PlanetClass::HighMetalContentBody),
                ]),
                SpawnCondition::MaxGravity(0.27),
            ],

            Species::ReceptaConditivus => vec![
                SpawnCondition::ThinAtmosphere(AtmosphereType::SulfurDioxide),
                SpawnCondition::Any(vec![
                    SpawnCondition::PlanetClass(PlanetClass::IcyBody),
                    SpawnCondition::PlanetClass(PlanetClass::RockyIceBody),
                ]),
                SpawnCondition::MaxGravity(0.27),
            ],
            Species::ReceptaDeltahedronix => vec![
                SpawnCondition::ThinAtmosphere(AtmosphereType::SulfurDioxide),
                SpawnCondition::Any(vec![
                    SpawnCondition::RockyComposition,
                    SpawnCondition::PlanetClass(PlanetClass::HighMetalContentBody),
                ]),
                SpawnCondition::MaxGravity(0.27),
            ],
            Species::ReceptaUmbrux => vec![
                SpawnCondition::ThinAtmosphere(AtmosphereType::SulfurDioxide),
                SpawnCondition::MaxGravity(0.27),
            ],

            Species::SinuousTubersAlbidum => {
                vec![SpawnCondition::RockyComposition]
            }
            Species::SinuousTubersBlatteum => vec![SpawnCondition::Any(vec![
                SpawnCondition::PlanetClass(PlanetClass::MetalRichBody),
                SpawnCondition::PlanetClass(PlanetClass::HighMetalContentBody),
            ])],
            Species::SinuousTubersCaeruleum => {
                vec![SpawnCondition::RockyComposition]
            }
            Species::SinuousTubersLindigoticum => {
                vec![SpawnCondition::RockyComposition]
            }
            Species::SinuousTubersPrasinum => vec![SpawnCondition::Any(vec![
                SpawnCondition::PlanetClass(PlanetClass::MetalRichBody),
                SpawnCondition::PlanetClass(PlanetClass::HighMetalContentBody),
            ])],
            Species::SinuousTubersRoseum => {
                vec![SpawnCondition::VolcanismType(VolcanismType::SilicateMagma)]
            }
            Species::SinuousTubersViolaceum => vec![SpawnCondition::Any(vec![
                SpawnCondition::PlanetClass(PlanetClass::MetalRichBody),
                SpawnCondition::PlanetClass(PlanetClass::HighMetalContentBody),
            ])],
            Species::SinuousTubersViride => vec![SpawnCondition::Any(vec![
                SpawnCondition::PlanetClass(PlanetClass::MetalRichBody),
                SpawnCondition::PlanetClass(PlanetClass::HighMetalContentBody),
            ])],

            Species::StratumAraneamus => vec![
                SpawnCondition::ThinAtmosphere(AtmosphereType::SulfurDioxide),
                SpawnCondition::RockyComposition,
                SpawnCondition::MinMeanTemperature(165.0),
            ],
            Species::StratumCucumisis => vec![
                SpawnCondition::Any(vec![
                    SpawnCondition::ThinAtmosphere(AtmosphereType::SulfurDioxide),
                    SpawnCondition::ThinAtmosphere(AtmosphereType::CarbonDioxide),
                ]),
                SpawnCondition::RockyComposition,
                SpawnCondition::MinMeanTemperature(190.0),
            ],
            Species::StratumExcutitus => vec![
                SpawnCondition::Any(vec![
                    SpawnCondition::ThinAtmosphere(AtmosphereType::SulfurDioxide),
                    SpawnCondition::ThinAtmosphere(AtmosphereType::CarbonDioxide),
                ]),
                SpawnCondition::RockyComposition,
                SpawnCondition::MinMeanTemperature(165.0),
                SpawnCondition::MaxMeanTemperature(190.0),
            ],
            Species::StratumFrigus => vec![
                SpawnCondition::Any(vec![
                    SpawnCondition::ThinAtmosphere(AtmosphereType::SulfurDioxide),
                    SpawnCondition::ThinAtmosphere(AtmosphereType::CarbonDioxide),
                ]),
                SpawnCondition::RockyComposition,
                SpawnCondition::MinMeanTemperature(190.0),
            ],
            Species::StratumLaminamus => vec![
                SpawnCondition::ThinAtmosphere(AtmosphereType::Ammonia),
                SpawnCondition::RockyComposition,
                SpawnCondition::MinMeanTemperature(165.0),
            ],
            Species::StratumLimaxus => vec![
                SpawnCondition::Any(vec![
                    SpawnCondition::ThinAtmosphere(AtmosphereType::SulfurDioxide),
                    SpawnCondition::ThinAtmosphere(AtmosphereType::CarbonDioxide),
                ]),
                SpawnCondition::RockyComposition,
                SpawnCondition::MinMeanTemperature(165.0),
                SpawnCondition::MaxMeanTemperature(190.0),
            ],
            Species::StratumPaleas => vec![
                SpawnCondition::Any(vec![
                    SpawnCondition::ThinAtmosphere(AtmosphereType::Ammonia),
                    SpawnCondition::ThinAtmosphere(AtmosphereType::Water),
                    SpawnCondition::ThinAtmosphere(AtmosphereType::CarbonDioxide),
                ]),
                SpawnCondition::RockyComposition,
                SpawnCondition::MinMeanTemperature(165.0),
            ],
            Species::StratumTectonicas => vec![
                SpawnCondition::AnyThinAtmosphere,
                SpawnCondition::PlanetClass(PlanetClass::HighMetalContentBody),
                SpawnCondition::MinMeanTemperature(165.0),
            ],

            Species::TubusCavas => vec![
                SpawnCondition::ThinAtmosphere(AtmosphereType::CarbonDioxide),
                SpawnCondition::RockyComposition,
                SpawnCondition::MaxGravity(0.15),
                SpawnCondition::MinMeanTemperature(160.0),
                SpawnCondition::MaxMeanTemperature(190.0),
            ],
            Species::TubusCompagibus => vec![
                SpawnCondition::ThinAtmosphere(AtmosphereType::CarbonDioxide),
                SpawnCondition::RockyComposition,
                SpawnCondition::MaxGravity(0.15),
                SpawnCondition::MinMeanTemperature(160.0),
                SpawnCondition::MaxMeanTemperature(190.0),
            ],
            Species::TubusConifer => vec![
                SpawnCondition::ThinAtmosphere(AtmosphereType::CarbonDioxide),
                SpawnCondition::RockyComposition,
                SpawnCondition::MaxGravity(0.15),
                SpawnCondition::MinMeanTemperature(160.0),
                SpawnCondition::MaxMeanTemperature(190.0),
            ],
            Species::TubusRosarium => vec![
                SpawnCondition::ThinAtmosphere(AtmosphereType::Ammonia),
                SpawnCondition::RockyComposition,
                SpawnCondition::MaxGravity(0.15),
                SpawnCondition::MinMeanTemperature(160.0),
            ],
            Species::TubusSororibus => vec![
                SpawnCondition::Any(vec![
                    SpawnCondition::ThinAtmosphere(AtmosphereType::CarbonDioxide),
                    SpawnCondition::ThinAtmosphere(AtmosphereType::Ammonia),
                ]),
                SpawnCondition::PlanetClass(PlanetClass::HighMetalContentBody),
                SpawnCondition::MaxGravity(0.15),
                SpawnCondition::MinMeanTemperature(160.0),
                SpawnCondition::MaxMeanTemperature(190.0),
            ],

            Species::TussockAlbata => vec![
                SpawnCondition::ThinAtmosphere(AtmosphereType::CarbonDioxide),
                SpawnCondition::RockyComposition,
                SpawnCondition::MaxGravity(0.27),
                SpawnCondition::MinMeanTemperature(175.0),
                SpawnCondition::MaxMeanTemperature(180.0),
            ],
            Species::TussockCapillum => vec![
                SpawnCondition::Any(vec![
                    SpawnCondition::ThinAtmosphere(AtmosphereType::Argon),
                    SpawnCondition::ThinAtmosphere(AtmosphereType::Methane),
                ]),
                SpawnCondition::RockyComposition,
                SpawnCondition::MaxGravity(0.27),
            ],
            Species::TussockCaputus => vec![
                SpawnCondition::ThinAtmosphere(AtmosphereType::CarbonDioxide),
                SpawnCondition::RockyComposition,
                SpawnCondition::MaxGravity(0.27),
                SpawnCondition::MinMeanTemperature(180.0),
                SpawnCondition::MaxMeanTemperature(190.0),
            ],
            Species::TussockCatena => vec![
                SpawnCondition::ThinAtmosphere(AtmosphereType::Ammonia),
                SpawnCondition::RockyComposition,
                SpawnCondition::MaxGravity(0.27),
            ],
            Species::TussockCultro => vec![
                SpawnCondition::ThinAtmosphere(AtmosphereType::Ammonia),
                SpawnCondition::RockyComposition,
                SpawnCondition::MaxGravity(0.27),
            ],
            Species::TussockDivisa => vec![
                SpawnCondition::ThinAtmosphere(AtmosphereType::Ammonia),
                SpawnCondition::RockyComposition,
                SpawnCondition::MaxGravity(0.27),
            ],
            Species::TussockIgnis => vec![
                SpawnCondition::ThinAtmosphere(AtmosphereType::CarbonDioxide),
                SpawnCondition::RockyComposition,
                SpawnCondition::MaxGravity(0.27),
                SpawnCondition::MinMeanTemperature(160.0),
                SpawnCondition::MaxMeanTemperature(170.0),
            ],
            Species::TussockPennata => vec![
                SpawnCondition::ThinAtmosphere(AtmosphereType::CarbonDioxide),
                SpawnCondition::RockyComposition,
                SpawnCondition::MaxGravity(0.27),
                SpawnCondition::MinMeanTemperature(145.0),
                SpawnCondition::MaxMeanTemperature(155.0),
            ],
            Species::TussockPennatis => vec![
                SpawnCondition::ThinAtmosphere(AtmosphereType::CarbonDioxide),
                SpawnCondition::RockyComposition,
                SpawnCondition::MaxGravity(0.27),
                SpawnCondition::MaxMeanTemperature(195.0),
            ],
            Species::TussockPropagito => vec![
                SpawnCondition::ThinAtmosphere(AtmosphereType::CarbonDioxide),
                SpawnCondition::RockyComposition,
                SpawnCondition::MaxGravity(0.27),
                SpawnCondition::MaxMeanTemperature(195.0),
            ],
            Species::TussockSerrati => vec![
                SpawnCondition::ThinAtmosphere(AtmosphereType::CarbonDioxide),
                SpawnCondition::RockyComposition,
                SpawnCondition::MaxGravity(0.27),
                SpawnCondition::MinMeanTemperature(170.0),
                SpawnCondition::MaxMeanTemperature(175.0),
            ],
            Species::TussockStigmasis => vec![
                SpawnCondition::ThinAtmosphere(AtmosphereType::SulfurDioxide),
                SpawnCondition::RockyComposition,
                SpawnCondition::MaxGravity(0.27),
            ],
            Species::TussockTriticum => vec![
                SpawnCondition::ThinAtmosphere(AtmosphereType::CarbonDioxide),
                SpawnCondition::RockyComposition,
                SpawnCondition::MaxGravity(0.27),
                SpawnCondition::MinMeanTemperature(190.0),
                SpawnCondition::MaxMeanTemperature(195.0),
            ],
            Species::TussockVentusa => vec![
                SpawnCondition::ThinAtmosphere(AtmosphereType::CarbonDioxide),
                SpawnCondition::RockyComposition,
                SpawnCondition::MaxGravity(0.27),
                SpawnCondition::MinMeanTemperature(155.0),
                SpawnCondition::MaxMeanTemperature(160.0),
            ],
            Species::TussockVirgam => vec![
                SpawnCondition::ThinAtmosphere(AtmosphereType::Water),
                SpawnCondition::RockyComposition,
                SpawnCondition::MaxGravity(0.27),
            ],
=======
    pub fn spawn_conditions(&self) -> &Vec<SpawnCondition> {
        &SPECIES_SPAWN_CONDITIONS
            .iter()
            .find(|(species, _)| species == self)
            .expect("Species should always have a matching spawning condition")
            .1
    }
}

#[cfg(test)]
mod tests {
    use strum::IntoEnumIterator;
    use crate::models::exploration::species::Species;

    #[test]
    fn all_species_have_matching_spawn_conditions() {
        for species in Species::iter() {
            assert!(!species.spawn_conditions().is_empty());
>>>>>>> 96295c75
        }
    }
}<|MERGE_RESOLUTION|>--- conflicted
+++ resolved
@@ -1,25 +1,14 @@
 use std::fmt::{Display, Formatter};
 use std::str::FromStr;
 
-use crate::models::materials::material::Material;
 use crate::modules::exobiology::models::spawn_condition::SpawnCondition;
-<<<<<<< HEAD
-use crate::modules::models::galaxy::atmosphere_type::AtmosphereType;
-use crate::modules::models::galaxy::planet_class::PlanetClass;
-use crate::modules::models::galaxy::star_class::StarClass;
-use crate::modules::models::galaxy::star_luminosity::StarLuminosity;
-use crate::modules::models::galaxy::volcanism_type::VolcanismType;
 use serde::{Deserialize, Serialize};
 use serde_json::Value;
 use strum::EnumIter;
 
+use crate::modules::exobiology::r#static::species_spawn_conditions::SPECIES_SPAWN_CONDITIONS;
+
 #[derive(Debug, Serialize, Deserialize, Clone, Hash, Eq, PartialEq, EnumIter)]
-=======
-use crate::modules::exobiology::r#static::species_spawn_conditions::SPECIES_SPAWN_CONDITIONS;
-use strum::EnumIter;
-
-#[derive(Debug, Serialize, Deserialize, Clone, PartialEq, EnumIter)]
->>>>>>> 96295c75
 pub enum Species {
     // Aleoids
     #[serde(rename = "$Codex_Ent_Aleoids_01_Name;")]
@@ -518,952 +507,6 @@
 }
 
 impl Species {
-<<<<<<< HEAD
-    pub fn spawn_conditions(&self) -> Vec<SpawnCondition> {
-        match self {
-            Species::AleoidaArcus => vec![
-                SpawnCondition::ThinAtmosphere(AtmosphereType::CarbonDioxide),
-                SpawnCondition::MaxGravity(0.27),
-                SpawnCondition::MinMeanTemperature(175.0),
-                SpawnCondition::MaxMeanTemperature(180.0),
-            ],
-            Species::AleoidaCoronamus => vec![
-                SpawnCondition::ThinAtmosphere(AtmosphereType::CarbonDioxide),
-                SpawnCondition::MaxGravity(0.27),
-                SpawnCondition::MinMeanTemperature(180.0),
-                SpawnCondition::MaxMeanTemperature(190.0),
-            ],
-            Species::AleoidaGravis => vec![
-                SpawnCondition::ThinAtmosphere(AtmosphereType::CarbonDioxide),
-                SpawnCondition::MaxGravity(0.27),
-                SpawnCondition::MinMeanTemperature(190.0),
-                SpawnCondition::MaxMeanTemperature(195.0),
-            ],
-            Species::AleoidaLaminiae => vec![
-                SpawnCondition::ThinAtmosphere(AtmosphereType::Ammonia),
-                SpawnCondition::MaxGravity(0.27),
-            ],
-            Species::AleoidaSpica => vec![
-                SpawnCondition::ThinAtmosphere(AtmosphereType::Ammonia),
-                SpawnCondition::MaxGravity(0.27),
-            ],
-
-            Species::AmphoraPlant => vec![
-                SpawnCondition::ParentStarClass(StarClass::A),
-                SpawnCondition::NoAtmosphere,
-                SpawnCondition::PlanetClass(PlanetClass::MetalRichBody),
-                SpawnCondition::Any(vec![
-                    SpawnCondition::SystemContainsPlanetClass(PlanetClass::EarthlikeBody),
-                    SpawnCondition::SystemContainsPlanetClass(PlanetClass::AmmoniaWorld),
-                    SpawnCondition::SystemContainsPlanetClass(
-                        PlanetClass::GasGiantWithWaterBasedLife,
-                    ),
-                    SpawnCondition::SystemContainsPlanetClass(
-                        PlanetClass::GasGiantWithAmmoniaBasedLife,
-                    ),
-                    SpawnCondition::SystemContainsPlanetClass(PlanetClass::WaterGiant),
-                ]),
-            ],
-
-            Species::AnemonePrasinus => vec![
-                SpawnCondition::NoAtmosphere,
-                SpawnCondition::ParentStarClass(StarClass::O),
-                SpawnCondition::Any(vec![
-                    SpawnCondition::PlanetClass(PlanetClass::MetalRichBody),
-                    SpawnCondition::PlanetClass(PlanetClass::HighMetalContentBody),
-                    SpawnCondition::RockyComposition,
-                ]),
-            ],
-            Species::AnemonePrasinumBioluminescent => vec![
-                SpawnCondition::NoAtmosphere,
-                SpawnCondition::ParentStarClass(StarClass::O),
-                SpawnCondition::Any(vec![
-                    SpawnCondition::PlanetClass(PlanetClass::MetalRichBody),
-                    SpawnCondition::PlanetClass(PlanetClass::HighMetalContentBody),
-                    SpawnCondition::RockyComposition,
-                ]),
-            ],
-            Species::AnemonePuniceus => vec![
-                SpawnCondition::NoAtmosphere,
-                SpawnCondition::ParentStarClass(StarClass::O),
-                SpawnCondition::Any(vec![
-                    SpawnCondition::PlanetClass(PlanetClass::IcyBody),
-                    SpawnCondition::PlanetClass(PlanetClass::RockyIceBody),
-                ]),
-            ],
-            Species::AnemonePuniceum => vec![
-                SpawnCondition::NoAtmosphere,
-                SpawnCondition::ParentStarClass(StarClass::O),
-                SpawnCondition::Any(vec![
-                    SpawnCondition::PlanetClass(PlanetClass::IcyBody),
-                    SpawnCondition::PlanetClass(PlanetClass::RockyIceBody),
-                ]),
-            ],
-            Species::AnemoneRoseus => vec![
-                SpawnCondition::NoAtmosphere,
-                SpawnCondition::ParentStarClass(StarClass::B),
-                SpawnCondition::Any(vec![
-                    SpawnCondition::ParentStarLuminosity(StarLuminosity::I),
-                    SpawnCondition::ParentStarLuminosity(StarLuminosity::II),
-                    SpawnCondition::ParentStarLuminosity(StarLuminosity::III),
-                ]),
-                SpawnCondition::Any(vec![
-                    SpawnCondition::PlanetClass(PlanetClass::MetalRichBody),
-                    SpawnCondition::PlanetClass(PlanetClass::HighMetalContentBody),
-                    SpawnCondition::RockyComposition,
-                ]),
-            ],
-            Species::AnemoneRoseumBioluminescent => vec![
-                SpawnCondition::NoAtmosphere,
-                SpawnCondition::ParentStarClass(StarClass::B),
-                SpawnCondition::Any(vec![
-                    SpawnCondition::ParentStarLuminosity(StarLuminosity::I),
-                    SpawnCondition::ParentStarLuminosity(StarLuminosity::II),
-                    SpawnCondition::ParentStarLuminosity(StarLuminosity::III),
-                ]),
-                SpawnCondition::Any(vec![
-                    SpawnCondition::PlanetClass(PlanetClass::MetalRichBody),
-                    SpawnCondition::PlanetClass(PlanetClass::HighMetalContentBody),
-                ]),
-            ],
-            Species::AnemoneRoseum => vec![
-                SpawnCondition::NoAtmosphere,
-                SpawnCondition::ParentStarClass(StarClass::B),
-                SpawnCondition::Any(vec![
-                    SpawnCondition::ParentStarLuminosity(StarLuminosity::I),
-                    SpawnCondition::ParentStarLuminosity(StarLuminosity::II),
-                    SpawnCondition::ParentStarLuminosity(StarLuminosity::III),
-                ]),
-                SpawnCondition::Any(vec![
-                    SpawnCondition::PlanetClass(PlanetClass::MetalRichBody),
-                    SpawnCondition::PlanetClass(PlanetClass::HighMetalContentBody),
-                ]),
-            ],
-            Species::AnemoneBlattinus => vec![
-                SpawnCondition::NoAtmosphere,
-                SpawnCondition::ParentStarClass(StarClass::B),
-                SpawnCondition::Any(vec![
-                    SpawnCondition::ParentStarLuminosity(StarLuminosity::IV),
-                    SpawnCondition::ParentStarLuminosity(StarLuminosity::V),
-                ]),
-                SpawnCondition::Any(vec![
-                    SpawnCondition::PlanetClass(PlanetClass::MetalRichBody),
-                    SpawnCondition::PlanetClass(PlanetClass::HighMetalContentBody),
-                ]),
-            ],
-            Species::AnemoneBlatteumBioluminescent => vec![
-                SpawnCondition::NoAtmosphere,
-                SpawnCondition::ParentStarClass(StarClass::B),
-                SpawnCondition::Any(vec![
-                    SpawnCondition::ParentStarLuminosity(StarLuminosity::IV),
-                    SpawnCondition::ParentStarLuminosity(StarLuminosity::V),
-                ]),
-                SpawnCondition::Any(vec![
-                    SpawnCondition::PlanetClass(PlanetClass::MetalRichBody),
-                    SpawnCondition::PlanetClass(PlanetClass::HighMetalContentBody),
-                ]),
-            ],
-            Species::AnemoneLuteus => vec![
-                SpawnCondition::NoAtmosphere,
-                SpawnCondition::ParentStarClass(StarClass::B),
-                SpawnCondition::Any(vec![
-                    SpawnCondition::ParentStarLuminosity(StarLuminosity::IV),
-                    SpawnCondition::ParentStarLuminosity(StarLuminosity::V),
-                ]),
-                SpawnCondition::RockyComposition,
-            ],
-            Species::AnemoneLuteolum => vec![
-                SpawnCondition::NoAtmosphere,
-                SpawnCondition::ParentStarClass(StarClass::B),
-                SpawnCondition::Any(vec![
-                    SpawnCondition::ParentStarLuminosity(StarLuminosity::IV),
-                    SpawnCondition::ParentStarLuminosity(StarLuminosity::V),
-                ]),
-                SpawnCondition::RockyComposition,
-            ],
-            Species::AnemoneRubens => vec![
-                SpawnCondition::NoAtmosphere,
-                SpawnCondition::Any(vec![
-                    SpawnCondition::All(vec![
-                        SpawnCondition::ParentStarClass(StarClass::B),
-                        SpawnCondition::ParentStarLuminosity(StarLuminosity::IV),
-                    ]),
-                    SpawnCondition::All(vec![
-                        SpawnCondition::ParentStarClass(StarClass::A),
-                        SpawnCondition::ParentStarLuminosity(StarLuminosity::III),
-                    ]),
-                ]),
-                SpawnCondition::Any(vec![
-                    SpawnCondition::PlanetClass(PlanetClass::MetalRichBody),
-                    SpawnCondition::PlanetClass(PlanetClass::HighMetalContentBody),
-                ]),
-            ],
-            Species::AnemoneRubeumBioluminescent => vec![
-                SpawnCondition::NoAtmosphere,
-                SpawnCondition::ParentStarClass(StarClass::B),
-                SpawnCondition::Any(vec![
-                    SpawnCondition::PlanetClass(PlanetClass::MetalRichBody),
-                    SpawnCondition::PlanetClass(PlanetClass::HighMetalContentBody),
-                ]),
-            ],
-            Species::AnemoneCroceus => vec![
-                SpawnCondition::NoAtmosphere,
-                SpawnCondition::ParentStarClass(StarClass::B),
-                SpawnCondition::RockyComposition,
-            ],
-            Species::AnemoneCroceum => vec![
-                SpawnCondition::NoAtmosphere,
-                SpawnCondition::ParentStarClass(StarClass::B),
-                SpawnCondition::RockyComposition,
-            ],
-
-            Species::BarkMound => vec![
-                SpawnCondition::NoAtmosphere,
-                SpawnCondition::WithinNebulaRange(150.0),
-            ],
-
-            Species::BacteriumNebulus => {
-                vec![SpawnCondition::ThinAtmosphere(AtmosphereType::Helium)]
-            }
-            Species::BacteriumAcies => vec![SpawnCondition::Any(vec![
-                SpawnCondition::ThinAtmosphere(AtmosphereType::Neon),
-                SpawnCondition::ThinAtmosphere(AtmosphereType::NeonRich),
-            ])],
-            Species::BacteriumOmentum => vec![
-                SpawnCondition::Any(vec![
-                    SpawnCondition::ThinAtmosphere(AtmosphereType::Neon),
-                    SpawnCondition::ThinAtmosphere(AtmosphereType::NeonRich),
-                ]),
-                SpawnCondition::Any(vec![
-                    SpawnCondition::VolcanismType(VolcanismType::NitrogenMagma),
-                    SpawnCondition::VolcanismType(VolcanismType::NitrogenGeysers),
-                    SpawnCondition::VolcanismType(VolcanismType::AmmoniaMagma),
-                    SpawnCondition::VolcanismType(VolcanismType::AmmoniaGeysers),
-                ]),
-            ],
-            Species::BacteriumScopulum => vec![
-                SpawnCondition::Any(vec![
-                    SpawnCondition::ThinAtmosphere(AtmosphereType::Neon),
-                    SpawnCondition::ThinAtmosphere(AtmosphereType::NeonRich),
-                ]),
-                SpawnCondition::Any(vec![
-                    SpawnCondition::VolcanismType(VolcanismType::CarbonDioxideGeysers),
-                    SpawnCondition::VolcanismType(VolcanismType::MethaneGeysers),
-                    SpawnCondition::VolcanismType(VolcanismType::MethaneMagma),
-                ]),
-            ],
-            Species::BacteriumVerrata => vec![
-                SpawnCondition::Any(vec![
-                    SpawnCondition::ThinAtmosphere(AtmosphereType::Neon),
-                    SpawnCondition::ThinAtmosphere(AtmosphereType::NeonRich),
-                ]),
-                SpawnCondition::Any(vec![
-                    SpawnCondition::VolcanismType(VolcanismType::WaterMagma),
-                    SpawnCondition::VolcanismType(VolcanismType::WaterGeysers),
-                ]),
-            ],
-            Species::BacteriumBullaris => vec![SpawnCondition::Any(vec![
-                SpawnCondition::ThinAtmosphere(AtmosphereType::Methane),
-                SpawnCondition::ThinAtmosphere(AtmosphereType::MethaneRich),
-            ])],
-            Species::BacteriumAlcyoneum => {
-                vec![SpawnCondition::ThinAtmosphere(AtmosphereType::Ammonia)]
-            }
-            Species::BacteriumVesicula => vec![SpawnCondition::Any(vec![
-                SpawnCondition::ThinAtmosphere(AtmosphereType::Argon),
-                SpawnCondition::ThinAtmosphere(AtmosphereType::ArgonRich),
-            ])],
-            Species::BacteriumCerbrus => {
-                vec![SpawnCondition::Any(vec![
-                    SpawnCondition::ThinAtmosphere(AtmosphereType::SulfurDioxide),
-                    SpawnCondition::ThinAtmosphere(AtmosphereType::Water),
-                ])]
-            }
-            Species::BacteriumAurasus => vec![SpawnCondition::Any(vec![
-                SpawnCondition::ThinAtmosphere(AtmosphereType::CarbonDioxide),
-                SpawnCondition::ThinAtmosphere(AtmosphereType::CarbonDioxideRich),
-            ])],
-            Species::BacteriumInformem => {
-                vec![SpawnCondition::ThinAtmosphere(AtmosphereType::Nitrogen)]
-            }
-            Species::BacteriumVolu => vec![SpawnCondition::ThinAtmosphere(AtmosphereType::Oxygen)],
-            Species::BacteriumTela => vec![SpawnCondition::Any(vec![
-                SpawnCondition::MaterialPresence(Material::Iron),
-                SpawnCondition::VolcanismType(VolcanismType::HeliumGeysers),
-                SpawnCondition::VolcanismType(VolcanismType::SilicateMagma),
-                SpawnCondition::VolcanismType(VolcanismType::SilicateVapourGeysers),
-            ])],
-
-            Species::BrainTreeAureum => {
-                vec![SpawnCondition::NoAtmosphere, SpawnCondition::AnyVolcanism]
-            }
-            Species::BrainTreeOstrinum => {
-                vec![SpawnCondition::NoAtmosphere, SpawnCondition::AnyVolcanism]
-            }
-            Species::BrainTreePuniceum => {
-                vec![SpawnCondition::NoAtmosphere, SpawnCondition::AnyVolcanism]
-            }
-            Species::BrainTreeLindigoticum => {
-                vec![SpawnCondition::NoAtmosphere, SpawnCondition::AnyVolcanism]
-            }
-            Species::BrainTreeGypseeum => {
-                vec![SpawnCondition::NoAtmosphere, SpawnCondition::AnyVolcanism]
-            }
-            Species::BrainTreeLividum => {
-                vec![SpawnCondition::NoAtmosphere, SpawnCondition::AnyVolcanism]
-            }
-            Species::BrainTreeViride => {
-                vec![SpawnCondition::NoAtmosphere, SpawnCondition::AnyVolcanism]
-            }
-            Species::BrainTreeRoseum => {
-                vec![SpawnCondition::NoAtmosphere, SpawnCondition::AnyVolcanism]
-            }
-
-            Species::CactoidaLapis => vec![
-                SpawnCondition::MaxGravity(0.27),
-                SpawnCondition::Any(vec![
-                    SpawnCondition::RockyComposition,
-                    SpawnCondition::PlanetClass(PlanetClass::HighMetalContentBody),
-                ]),
-                SpawnCondition::ThinAtmosphere(AtmosphereType::Ammonia),
-            ],
-            Species::CactoidaPullulanta => vec![
-                SpawnCondition::MaxGravity(0.27),
-                SpawnCondition::Any(vec![
-                    SpawnCondition::RockyComposition,
-                    SpawnCondition::PlanetClass(PlanetClass::HighMetalContentBody),
-                ]),
-                SpawnCondition::Any(vec![
-                    SpawnCondition::ThinAtmosphere(AtmosphereType::CarbonDioxide),
-                    SpawnCondition::ThinAtmosphere(AtmosphereType::CarbonDioxideRich),
-                ]),
-                SpawnCondition::MinMeanTemperature(180.0),
-                SpawnCondition::MaxMeanTemperature(195.0),
-            ],
-            Species::CactoidaCortexum => vec![
-                SpawnCondition::MaxGravity(0.27),
-                SpawnCondition::Any(vec![
-                    SpawnCondition::RockyComposition,
-                    SpawnCondition::PlanetClass(PlanetClass::HighMetalContentBody),
-                ]),
-                SpawnCondition::Any(vec![
-                    SpawnCondition::ThinAtmosphere(AtmosphereType::CarbonDioxide),
-                    SpawnCondition::ThinAtmosphere(AtmosphereType::CarbonDioxideRich),
-                ]),
-                SpawnCondition::MinMeanTemperature(180.0),
-                SpawnCondition::MaxMeanTemperature(195.0),
-            ],
-            Species::CactoidaVermis => vec![
-                SpawnCondition::MaxGravity(0.27),
-                SpawnCondition::Any(vec![
-                    SpawnCondition::RockyComposition,
-                    SpawnCondition::PlanetClass(PlanetClass::HighMetalContentBody),
-                ]),
-                SpawnCondition::ThinAtmosphere(AtmosphereType::Water),
-            ],
-            Species::CactoidaPeperatis => vec![
-                SpawnCondition::MaxGravity(0.27),
-                SpawnCondition::Any(vec![
-                    SpawnCondition::RockyComposition,
-                    SpawnCondition::PlanetClass(PlanetClass::HighMetalContentBody),
-                ]),
-                SpawnCondition::ThinAtmosphere(AtmosphereType::Ammonia),
-            ],
-
-            Species::ClypeusSpeculumi => vec![
-                SpawnCondition::MaxGravity(0.27),
-                SpawnCondition::MinMeanTemperature(190.0),
-                SpawnCondition::Any(vec![
-                    SpawnCondition::ThinAtmosphere(AtmosphereType::CarbonDioxide),
-                    SpawnCondition::ThinAtmosphere(AtmosphereType::Water),
-                ]),
-                SpawnCondition::MinDistanceFromParentSun(5.0),
-            ],
-            Species::ClypeusLacrimam => vec![
-                SpawnCondition::MaxGravity(0.27),
-                SpawnCondition::MinMeanTemperature(190.0),
-                SpawnCondition::Any(vec![
-                    SpawnCondition::ThinAtmosphere(AtmosphereType::CarbonDioxide),
-                    SpawnCondition::ThinAtmosphere(AtmosphereType::Water),
-                ]),
-            ],
-            Species::ClypeusMargaritus => vec![
-                SpawnCondition::MaxGravity(0.27),
-                SpawnCondition::MinMeanTemperature(190.0),
-                SpawnCondition::Any(vec![
-                    SpawnCondition::ThinAtmosphere(AtmosphereType::CarbonDioxide),
-                    SpawnCondition::ThinAtmosphere(AtmosphereType::Water),
-                ]),
-            ],
-
-            Species::ConchaRenibus => vec![SpawnCondition::Any(vec![
-                SpawnCondition::All(vec![
-                    SpawnCondition::MaxGravity(0.27),
-                    SpawnCondition::Any(vec![
-                        SpawnCondition::ThinAtmosphere(AtmosphereType::CarbonDioxide),
-                        SpawnCondition::ThinAtmosphere(AtmosphereType::CarbonDioxideRich),
-                    ]),
-                    SpawnCondition::MinMeanTemperature(180.0),
-                    SpawnCondition::MaxMeanTemperature(195.0),
-                ]),
-                SpawnCondition::All(vec![
-                    SpawnCondition::MaxGravity(0.27),
-                    SpawnCondition::Any(vec![
-                        SpawnCondition::ThinAtmosphere(AtmosphereType::Water),
-                        SpawnCondition::ThinAtmosphere(AtmosphereType::WaterRich),
-                    ]),
-                ]),
-            ])],
-            Species::ConchaAureolas => vec![
-                SpawnCondition::MaxGravity(0.27),
-                SpawnCondition::ThinAtmosphere(AtmosphereType::Ammonia),
-            ],
-            Species::ConchaLabiata => vec![
-                SpawnCondition::MaxGravity(0.27),
-                SpawnCondition::Any(vec![
-                    SpawnCondition::ThinAtmosphere(AtmosphereType::CarbonDioxide),
-                    SpawnCondition::ThinAtmosphere(AtmosphereType::CarbonDioxideRich),
-                ]),
-                SpawnCondition::MaxMeanTemperature(190.0),
-            ],
-            Species::ConchaBiconcavis => vec![
-                SpawnCondition::MaxGravity(0.27),
-                SpawnCondition::ThinAtmosphere(AtmosphereType::Nitrogen),
-            ],
-
-            Species::CrystallineShards => vec![
-                SpawnCondition::NoAtmosphere,
-                SpawnCondition::Any(vec![
-                    SpawnCondition::ParentStarClass(StarClass::A),
-                    SpawnCondition::ParentStarClass(StarClass::F),
-                    SpawnCondition::ParentStarClass(StarClass::G),
-                    SpawnCondition::ParentStarClass(StarClass::K),
-                    SpawnCondition::ParentStarClass(StarClass::M),
-                    SpawnCondition::ParentStarClass(StarClass::S),
-                ]),
-                SpawnCondition::MinMeanTemperature(0.0),
-                SpawnCondition::MaxMeanTemperature(273.0),
-                SpawnCondition::Any(vec![
-                    SpawnCondition::SystemContainsPlanetClass(PlanetClass::EarthlikeBody),
-                    SpawnCondition::SystemContainsPlanetClass(PlanetClass::AmmoniaWorld),
-                    SpawnCondition::SystemContainsPlanetClass(
-                        PlanetClass::GasGiantWithWaterBasedLife,
-                    ),
-                    SpawnCondition::SystemContainsPlanetClass(
-                        PlanetClass::GasGiantWithAmmoniaBasedLife,
-                    ),
-                    SpawnCondition::SystemContainsPlanetClass(PlanetClass::WaterGiant),
-                ]),
-                SpawnCondition::MinDistanceFromParentSun(24.0),
-            ],
-
-            Species::ElectricaePluma => vec![
-                SpawnCondition::Any(vec![
-                    SpawnCondition::ThinAtmosphere(AtmosphereType::Helium),
-                    SpawnCondition::ThinAtmosphere(AtmosphereType::Neon),
-                    SpawnCondition::ThinAtmosphere(AtmosphereType::Argon),
-                ]),
-                SpawnCondition::PlanetClass(PlanetClass::IcyBody),
-                SpawnCondition::ParentStarClass(StarClass::A),
-                SpawnCondition::Any(vec![
-                    SpawnCondition::MinOrEqualParentStarLuminosity(StarLuminosity::V),
-                    SpawnCondition::ParentStarClass(StarClass::N),
-                ]),
-                SpawnCondition::MaxGravity(0.27),
-            ],
-            Species::ElectricaeRadialem => vec![
-                SpawnCondition::Any(vec![
-                    SpawnCondition::ThinAtmosphere(AtmosphereType::Helium),
-                    SpawnCondition::ThinAtmosphere(AtmosphereType::Neon),
-                    SpawnCondition::ThinAtmosphere(AtmosphereType::Argon),
-                ]),
-                SpawnCondition::PlanetClass(PlanetClass::IcyBody),
-                SpawnCondition::WithinNebulaRange(150.0),
-                SpawnCondition::MaxGravity(0.27),
-            ],
-
-            Species::FonticuluaCampestris => vec![
-                SpawnCondition::ThinAtmosphere(AtmosphereType::Argon),
-                SpawnCondition::Any(vec![
-                    SpawnCondition::PlanetClass(PlanetClass::IcyBody),
-                    SpawnCondition::PlanetClass(PlanetClass::RockyIceBody),
-                ]),
-                SpawnCondition::MaxGravity(0.27),
-            ],
-            Species::FonticuluaSegmentatus => vec![
-                SpawnCondition::Any(vec![
-                    SpawnCondition::ThinAtmosphere(AtmosphereType::Neon),
-                    SpawnCondition::ThinAtmosphere(AtmosphereType::NeonRich),
-                ]),
-                SpawnCondition::Any(vec![
-                    SpawnCondition::PlanetClass(PlanetClass::IcyBody),
-                    SpawnCondition::PlanetClass(PlanetClass::RockyIceBody),
-                ]),
-                SpawnCondition::MaxGravity(0.27),
-            ],
-            Species::FonticuluaDigitos => vec![
-                SpawnCondition::Any(vec![
-                    SpawnCondition::ThinAtmosphere(AtmosphereType::Methane),
-                    SpawnCondition::ThinAtmosphere(AtmosphereType::MethaneRich),
-                ]),
-                SpawnCondition::Any(vec![
-                    SpawnCondition::PlanetClass(PlanetClass::IcyBody),
-                    SpawnCondition::PlanetClass(PlanetClass::RockyIceBody),
-                ]),
-                SpawnCondition::MaxGravity(0.27),
-            ],
-            Species::FonticuluaUpupam => vec![
-                SpawnCondition::Any(vec![
-                    SpawnCondition::ThinAtmosphere(AtmosphereType::Argon),
-                    SpawnCondition::ThinAtmosphere(AtmosphereType::ArgonRich),
-                ]),
-                SpawnCondition::Any(vec![
-                    SpawnCondition::PlanetClass(PlanetClass::IcyBody),
-                    SpawnCondition::PlanetClass(PlanetClass::RockyIceBody),
-                ]),
-                SpawnCondition::MaxGravity(0.27),
-            ],
-            Species::FonticuluaLapida => vec![
-                SpawnCondition::ThinAtmosphere(AtmosphereType::Nitrogen),
-                SpawnCondition::Any(vec![
-                    SpawnCondition::PlanetClass(PlanetClass::IcyBody),
-                    SpawnCondition::PlanetClass(PlanetClass::RockyIceBody),
-                ]),
-                SpawnCondition::MaxGravity(0.27),
-            ],
-            Species::FonticuluaFluctus => vec![
-                SpawnCondition::ThinAtmosphere(AtmosphereType::Oxygen),
-                SpawnCondition::Any(vec![
-                    SpawnCondition::PlanetClass(PlanetClass::IcyBody),
-                    SpawnCondition::PlanetClass(PlanetClass::RockyIceBody),
-                ]),
-                SpawnCondition::MaxGravity(0.27),
-            ],
-
-            Species::FrutexaAcus => vec![
-                SpawnCondition::ThinAtmosphere(AtmosphereType::CarbonDioxide),
-                SpawnCondition::RockyComposition,
-                SpawnCondition::MaxGravity(0.27),
-                SpawnCondition::MaxMeanTemperature(195.0),
-            ],
-            Species::FrutexaCollum => vec![
-                SpawnCondition::ThinAtmosphere(AtmosphereType::SulfurDioxide),
-                SpawnCondition::RockyComposition,
-                SpawnCondition::MaxGravity(0.27),
-            ],
-            Species::FrutexaFera => vec![
-                SpawnCondition::ThinAtmosphere(AtmosphereType::CarbonDioxide),
-                SpawnCondition::RockyComposition,
-                SpawnCondition::MaxGravity(0.27),
-                SpawnCondition::MaxMeanTemperature(195.0),
-            ],
-            Species::FrutexaFlabellum => vec![
-                SpawnCondition::ThinAtmosphere(AtmosphereType::Ammonia),
-                SpawnCondition::RockyComposition,
-                SpawnCondition::MaxGravity(0.27),
-            ],
-            Species::FrutexaFlammasis => vec![
-                SpawnCondition::ThinAtmosphere(AtmosphereType::Ammonia),
-                SpawnCondition::RockyComposition,
-                SpawnCondition::MaxGravity(0.27),
-            ],
-            Species::FrutexaMetallicum => vec![
-                SpawnCondition::Any(vec![
-                    SpawnCondition::All(vec![
-                        SpawnCondition::ThinAtmosphere(AtmosphereType::CarbonDioxide),
-                        SpawnCondition::MaxMeanTemperature(195.0),
-                    ]),
-                    SpawnCondition::ThinAtmosphere(AtmosphereType::Ammonia),
-                ]),
-                SpawnCondition::PlanetClass(PlanetClass::HighMetalContentBody),
-                SpawnCondition::MaxGravity(0.27),
-            ],
-            Species::FrutexaSponsae => vec![
-                SpawnCondition::ThinAtmosphere(AtmosphereType::Water),
-                SpawnCondition::RockyComposition,
-                SpawnCondition::MaxGravity(0.27),
-            ],
-
-            Species::FumerolaAquatis => vec![
-                SpawnCondition::AnyThinAtmosphere,
-                SpawnCondition::GeologicalSignalsPresent,
-                SpawnCondition::Any(vec![
-                    SpawnCondition::VolcanismType(VolcanismType::WaterMagma),
-                    SpawnCondition::VolcanismType(VolcanismType::WaterGeysers),
-                ]),
-                SpawnCondition::MaxGravity(0.27),
-            ],
-            Species::FumerolaCarbosis => vec![
-                SpawnCondition::AnyThinAtmosphere,
-                SpawnCondition::GeologicalSignalsPresent,
-                SpawnCondition::Any(vec![
-                    SpawnCondition::VolcanismType(VolcanismType::CarbonDioxideGeysers),
-                    SpawnCondition::VolcanismType(VolcanismType::MethaneMagma),
-                    SpawnCondition::VolcanismType(VolcanismType::MethaneGeysers),
-                ]),
-                SpawnCondition::MaxGravity(0.27),
-            ],
-            Species::FumerolaExtremus => vec![
-                SpawnCondition::AnyThinAtmosphere,
-                SpawnCondition::GeologicalSignalsPresent,
-                SpawnCondition::Any(vec![
-                    SpawnCondition::VolcanismType(VolcanismType::CarbonDioxideGeysers),
-                    SpawnCondition::VolcanismType(VolcanismType::MethaneMagma),
-                    SpawnCondition::VolcanismType(VolcanismType::MethaneGeysers),
-                ]),
-                SpawnCondition::MaxGravity(0.27),
-            ],
-            Species::FumerolaNitris => vec![
-                SpawnCondition::AnyThinAtmosphere,
-                SpawnCondition::GeologicalSignalsPresent,
-                SpawnCondition::Any(vec![
-                    SpawnCondition::VolcanismType(VolcanismType::NitrogenMagma),
-                    SpawnCondition::VolcanismType(VolcanismType::NitrogenGeysers),
-                    SpawnCondition::VolcanismType(VolcanismType::AmmoniaMagma),
-                    SpawnCondition::VolcanismType(VolcanismType::AmmoniaGeysers),
-                ]),
-                SpawnCondition::MaxGravity(0.27),
-            ],
-
-            Species::FungoidaBullarum => vec![
-                SpawnCondition::Any(vec![
-                    SpawnCondition::ThinAtmosphere(AtmosphereType::Argon),
-                    SpawnCondition::ThinAtmosphere(AtmosphereType::ArgonRich),
-                ]),
-                SpawnCondition::MaxGravity(0.27),
-            ],
-            Species::FungoidaGelata => vec![
-                SpawnCondition::Any(vec![
-                    SpawnCondition::ThinAtmosphere(AtmosphereType::Water),
-                    SpawnCondition::All(vec![
-                        SpawnCondition::ThinAtmosphere(AtmosphereType::CarbonDioxide),
-                        SpawnCondition::MinMeanTemperature(180.0),
-                        SpawnCondition::MaxMeanTemperature(195.0),
-                    ]),
-                ]),
-                SpawnCondition::MaxGravity(0.27),
-            ],
-            Species::FungoidaSetisis => vec![
-                SpawnCondition::Any(vec![
-                    SpawnCondition::ThinAtmosphere(AtmosphereType::Ammonia),
-                    SpawnCondition::ThinAtmosphere(AtmosphereType::Methane),
-                ]),
-                SpawnCondition::MaxGravity(0.27),
-            ],
-            Species::FungoidaStabitis => vec![
-                SpawnCondition::Any(vec![
-                    SpawnCondition::ThinAtmosphere(AtmosphereType::Water),
-                    SpawnCondition::All(vec![
-                        SpawnCondition::ThinAtmosphere(AtmosphereType::CarbonDioxide),
-                        SpawnCondition::MinMeanTemperature(180.0),
-                        SpawnCondition::MaxMeanTemperature(195.0),
-                    ]),
-                ]),
-                SpawnCondition::MaxGravity(0.27),
-            ],
-
-            Species::OsseusCornibus => vec![
-                SpawnCondition::ThinAtmosphere(AtmosphereType::CarbonDioxide),
-                SpawnCondition::Any(vec![
-                    SpawnCondition::RockyComposition,
-                    SpawnCondition::PlanetClass(PlanetClass::HighMetalContentBody),
-                ]),
-                SpawnCondition::MaxGravity(0.27),
-                SpawnCondition::MinMeanTemperature(180.0),
-                SpawnCondition::MaxMeanTemperature(195.0),
-            ],
-            Species::OsseusDiscus => vec![
-                SpawnCondition::ThinAtmosphere(AtmosphereType::Water),
-                SpawnCondition::Any(vec![
-                    SpawnCondition::RockyComposition,
-                    SpawnCondition::PlanetClass(PlanetClass::HighMetalContentBody),
-                ]),
-                SpawnCondition::MaxGravity(0.27),
-            ],
-            Species::OsseusFractus => vec![
-                SpawnCondition::ThinAtmosphere(AtmosphereType::CarbonDioxide),
-                SpawnCondition::Any(vec![
-                    SpawnCondition::RockyComposition,
-                    SpawnCondition::PlanetClass(PlanetClass::HighMetalContentBody),
-                ]),
-                SpawnCondition::MaxGravity(0.27),
-                SpawnCondition::MinMeanTemperature(180.0),
-                SpawnCondition::MaxMeanTemperature(195.0),
-            ],
-            Species::OsseusPellebantus => vec![
-                SpawnCondition::ThinAtmosphere(AtmosphereType::CarbonDioxide),
-                SpawnCondition::Any(vec![
-                    SpawnCondition::RockyComposition,
-                    SpawnCondition::PlanetClass(PlanetClass::HighMetalContentBody),
-                ]),
-                SpawnCondition::MaxGravity(0.27),
-                SpawnCondition::MinMeanTemperature(180.0),
-                SpawnCondition::MaxMeanTemperature(195.0),
-            ],
-            Species::OsseusPumice => vec![
-                SpawnCondition::Any(vec![
-                    SpawnCondition::ThinAtmosphere(AtmosphereType::Argon),
-                    SpawnCondition::ThinAtmosphere(AtmosphereType::Methane),
-                    SpawnCondition::ThinAtmosphere(AtmosphereType::Nitrogen),
-                ]),
-                SpawnCondition::Any(vec![
-                    SpawnCondition::RockyComposition,
-                    SpawnCondition::PlanetClass(PlanetClass::HighMetalContentBody),
-                    SpawnCondition::PlanetClass(PlanetClass::RockyIceBody),
-                ]),
-                SpawnCondition::MaxGravity(0.27),
-            ],
-            Species::OsseusSpiralis => vec![
-                SpawnCondition::ThinAtmosphere(AtmosphereType::Ammonia),
-                SpawnCondition::Any(vec![
-                    SpawnCondition::RockyComposition,
-                    SpawnCondition::PlanetClass(PlanetClass::HighMetalContentBody),
-                ]),
-                SpawnCondition::MaxGravity(0.27),
-            ],
-
-            Species::ReceptaConditivus => vec![
-                SpawnCondition::ThinAtmosphere(AtmosphereType::SulfurDioxide),
-                SpawnCondition::Any(vec![
-                    SpawnCondition::PlanetClass(PlanetClass::IcyBody),
-                    SpawnCondition::PlanetClass(PlanetClass::RockyIceBody),
-                ]),
-                SpawnCondition::MaxGravity(0.27),
-            ],
-            Species::ReceptaDeltahedronix => vec![
-                SpawnCondition::ThinAtmosphere(AtmosphereType::SulfurDioxide),
-                SpawnCondition::Any(vec![
-                    SpawnCondition::RockyComposition,
-                    SpawnCondition::PlanetClass(PlanetClass::HighMetalContentBody),
-                ]),
-                SpawnCondition::MaxGravity(0.27),
-            ],
-            Species::ReceptaUmbrux => vec![
-                SpawnCondition::ThinAtmosphere(AtmosphereType::SulfurDioxide),
-                SpawnCondition::MaxGravity(0.27),
-            ],
-
-            Species::SinuousTubersAlbidum => {
-                vec![SpawnCondition::RockyComposition]
-            }
-            Species::SinuousTubersBlatteum => vec![SpawnCondition::Any(vec![
-                SpawnCondition::PlanetClass(PlanetClass::MetalRichBody),
-                SpawnCondition::PlanetClass(PlanetClass::HighMetalContentBody),
-            ])],
-            Species::SinuousTubersCaeruleum => {
-                vec![SpawnCondition::RockyComposition]
-            }
-            Species::SinuousTubersLindigoticum => {
-                vec![SpawnCondition::RockyComposition]
-            }
-            Species::SinuousTubersPrasinum => vec![SpawnCondition::Any(vec![
-                SpawnCondition::PlanetClass(PlanetClass::MetalRichBody),
-                SpawnCondition::PlanetClass(PlanetClass::HighMetalContentBody),
-            ])],
-            Species::SinuousTubersRoseum => {
-                vec![SpawnCondition::VolcanismType(VolcanismType::SilicateMagma)]
-            }
-            Species::SinuousTubersViolaceum => vec![SpawnCondition::Any(vec![
-                SpawnCondition::PlanetClass(PlanetClass::MetalRichBody),
-                SpawnCondition::PlanetClass(PlanetClass::HighMetalContentBody),
-            ])],
-            Species::SinuousTubersViride => vec![SpawnCondition::Any(vec![
-                SpawnCondition::PlanetClass(PlanetClass::MetalRichBody),
-                SpawnCondition::PlanetClass(PlanetClass::HighMetalContentBody),
-            ])],
-
-            Species::StratumAraneamus => vec![
-                SpawnCondition::ThinAtmosphere(AtmosphereType::SulfurDioxide),
-                SpawnCondition::RockyComposition,
-                SpawnCondition::MinMeanTemperature(165.0),
-            ],
-            Species::StratumCucumisis => vec![
-                SpawnCondition::Any(vec![
-                    SpawnCondition::ThinAtmosphere(AtmosphereType::SulfurDioxide),
-                    SpawnCondition::ThinAtmosphere(AtmosphereType::CarbonDioxide),
-                ]),
-                SpawnCondition::RockyComposition,
-                SpawnCondition::MinMeanTemperature(190.0),
-            ],
-            Species::StratumExcutitus => vec![
-                SpawnCondition::Any(vec![
-                    SpawnCondition::ThinAtmosphere(AtmosphereType::SulfurDioxide),
-                    SpawnCondition::ThinAtmosphere(AtmosphereType::CarbonDioxide),
-                ]),
-                SpawnCondition::RockyComposition,
-                SpawnCondition::MinMeanTemperature(165.0),
-                SpawnCondition::MaxMeanTemperature(190.0),
-            ],
-            Species::StratumFrigus => vec![
-                SpawnCondition::Any(vec![
-                    SpawnCondition::ThinAtmosphere(AtmosphereType::SulfurDioxide),
-                    SpawnCondition::ThinAtmosphere(AtmosphereType::CarbonDioxide),
-                ]),
-                SpawnCondition::RockyComposition,
-                SpawnCondition::MinMeanTemperature(190.0),
-            ],
-            Species::StratumLaminamus => vec![
-                SpawnCondition::ThinAtmosphere(AtmosphereType::Ammonia),
-                SpawnCondition::RockyComposition,
-                SpawnCondition::MinMeanTemperature(165.0),
-            ],
-            Species::StratumLimaxus => vec![
-                SpawnCondition::Any(vec![
-                    SpawnCondition::ThinAtmosphere(AtmosphereType::SulfurDioxide),
-                    SpawnCondition::ThinAtmosphere(AtmosphereType::CarbonDioxide),
-                ]),
-                SpawnCondition::RockyComposition,
-                SpawnCondition::MinMeanTemperature(165.0),
-                SpawnCondition::MaxMeanTemperature(190.0),
-            ],
-            Species::StratumPaleas => vec![
-                SpawnCondition::Any(vec![
-                    SpawnCondition::ThinAtmosphere(AtmosphereType::Ammonia),
-                    SpawnCondition::ThinAtmosphere(AtmosphereType::Water),
-                    SpawnCondition::ThinAtmosphere(AtmosphereType::CarbonDioxide),
-                ]),
-                SpawnCondition::RockyComposition,
-                SpawnCondition::MinMeanTemperature(165.0),
-            ],
-            Species::StratumTectonicas => vec![
-                SpawnCondition::AnyThinAtmosphere,
-                SpawnCondition::PlanetClass(PlanetClass::HighMetalContentBody),
-                SpawnCondition::MinMeanTemperature(165.0),
-            ],
-
-            Species::TubusCavas => vec![
-                SpawnCondition::ThinAtmosphere(AtmosphereType::CarbonDioxide),
-                SpawnCondition::RockyComposition,
-                SpawnCondition::MaxGravity(0.15),
-                SpawnCondition::MinMeanTemperature(160.0),
-                SpawnCondition::MaxMeanTemperature(190.0),
-            ],
-            Species::TubusCompagibus => vec![
-                SpawnCondition::ThinAtmosphere(AtmosphereType::CarbonDioxide),
-                SpawnCondition::RockyComposition,
-                SpawnCondition::MaxGravity(0.15),
-                SpawnCondition::MinMeanTemperature(160.0),
-                SpawnCondition::MaxMeanTemperature(190.0),
-            ],
-            Species::TubusConifer => vec![
-                SpawnCondition::ThinAtmosphere(AtmosphereType::CarbonDioxide),
-                SpawnCondition::RockyComposition,
-                SpawnCondition::MaxGravity(0.15),
-                SpawnCondition::MinMeanTemperature(160.0),
-                SpawnCondition::MaxMeanTemperature(190.0),
-            ],
-            Species::TubusRosarium => vec![
-                SpawnCondition::ThinAtmosphere(AtmosphereType::Ammonia),
-                SpawnCondition::RockyComposition,
-                SpawnCondition::MaxGravity(0.15),
-                SpawnCondition::MinMeanTemperature(160.0),
-            ],
-            Species::TubusSororibus => vec![
-                SpawnCondition::Any(vec![
-                    SpawnCondition::ThinAtmosphere(AtmosphereType::CarbonDioxide),
-                    SpawnCondition::ThinAtmosphere(AtmosphereType::Ammonia),
-                ]),
-                SpawnCondition::PlanetClass(PlanetClass::HighMetalContentBody),
-                SpawnCondition::MaxGravity(0.15),
-                SpawnCondition::MinMeanTemperature(160.0),
-                SpawnCondition::MaxMeanTemperature(190.0),
-            ],
-
-            Species::TussockAlbata => vec![
-                SpawnCondition::ThinAtmosphere(AtmosphereType::CarbonDioxide),
-                SpawnCondition::RockyComposition,
-                SpawnCondition::MaxGravity(0.27),
-                SpawnCondition::MinMeanTemperature(175.0),
-                SpawnCondition::MaxMeanTemperature(180.0),
-            ],
-            Species::TussockCapillum => vec![
-                SpawnCondition::Any(vec![
-                    SpawnCondition::ThinAtmosphere(AtmosphereType::Argon),
-                    SpawnCondition::ThinAtmosphere(AtmosphereType::Methane),
-                ]),
-                SpawnCondition::RockyComposition,
-                SpawnCondition::MaxGravity(0.27),
-            ],
-            Species::TussockCaputus => vec![
-                SpawnCondition::ThinAtmosphere(AtmosphereType::CarbonDioxide),
-                SpawnCondition::RockyComposition,
-                SpawnCondition::MaxGravity(0.27),
-                SpawnCondition::MinMeanTemperature(180.0),
-                SpawnCondition::MaxMeanTemperature(190.0),
-            ],
-            Species::TussockCatena => vec![
-                SpawnCondition::ThinAtmosphere(AtmosphereType::Ammonia),
-                SpawnCondition::RockyComposition,
-                SpawnCondition::MaxGravity(0.27),
-            ],
-            Species::TussockCultro => vec![
-                SpawnCondition::ThinAtmosphere(AtmosphereType::Ammonia),
-                SpawnCondition::RockyComposition,
-                SpawnCondition::MaxGravity(0.27),
-            ],
-            Species::TussockDivisa => vec![
-                SpawnCondition::ThinAtmosphere(AtmosphereType::Ammonia),
-                SpawnCondition::RockyComposition,
-                SpawnCondition::MaxGravity(0.27),
-            ],
-            Species::TussockIgnis => vec![
-                SpawnCondition::ThinAtmosphere(AtmosphereType::CarbonDioxide),
-                SpawnCondition::RockyComposition,
-                SpawnCondition::MaxGravity(0.27),
-                SpawnCondition::MinMeanTemperature(160.0),
-                SpawnCondition::MaxMeanTemperature(170.0),
-            ],
-            Species::TussockPennata => vec![
-                SpawnCondition::ThinAtmosphere(AtmosphereType::CarbonDioxide),
-                SpawnCondition::RockyComposition,
-                SpawnCondition::MaxGravity(0.27),
-                SpawnCondition::MinMeanTemperature(145.0),
-                SpawnCondition::MaxMeanTemperature(155.0),
-            ],
-            Species::TussockPennatis => vec![
-                SpawnCondition::ThinAtmosphere(AtmosphereType::CarbonDioxide),
-                SpawnCondition::RockyComposition,
-                SpawnCondition::MaxGravity(0.27),
-                SpawnCondition::MaxMeanTemperature(195.0),
-            ],
-            Species::TussockPropagito => vec![
-                SpawnCondition::ThinAtmosphere(AtmosphereType::CarbonDioxide),
-                SpawnCondition::RockyComposition,
-                SpawnCondition::MaxGravity(0.27),
-                SpawnCondition::MaxMeanTemperature(195.0),
-            ],
-            Species::TussockSerrati => vec![
-                SpawnCondition::ThinAtmosphere(AtmosphereType::CarbonDioxide),
-                SpawnCondition::RockyComposition,
-                SpawnCondition::MaxGravity(0.27),
-                SpawnCondition::MinMeanTemperature(170.0),
-                SpawnCondition::MaxMeanTemperature(175.0),
-            ],
-            Species::TussockStigmasis => vec![
-                SpawnCondition::ThinAtmosphere(AtmosphereType::SulfurDioxide),
-                SpawnCondition::RockyComposition,
-                SpawnCondition::MaxGravity(0.27),
-            ],
-            Species::TussockTriticum => vec![
-                SpawnCondition::ThinAtmosphere(AtmosphereType::CarbonDioxide),
-                SpawnCondition::RockyComposition,
-                SpawnCondition::MaxGravity(0.27),
-                SpawnCondition::MinMeanTemperature(190.0),
-                SpawnCondition::MaxMeanTemperature(195.0),
-            ],
-            Species::TussockVentusa => vec![
-                SpawnCondition::ThinAtmosphere(AtmosphereType::CarbonDioxide),
-                SpawnCondition::RockyComposition,
-                SpawnCondition::MaxGravity(0.27),
-                SpawnCondition::MinMeanTemperature(155.0),
-                SpawnCondition::MaxMeanTemperature(160.0),
-            ],
-            Species::TussockVirgam => vec![
-                SpawnCondition::ThinAtmosphere(AtmosphereType::Water),
-                SpawnCondition::RockyComposition,
-                SpawnCondition::MaxGravity(0.27),
-            ],
-=======
     pub fn spawn_conditions(&self) -> &Vec<SpawnCondition> {
         &SPECIES_SPAWN_CONDITIONS
             .iter()
@@ -1475,14 +518,13 @@
 
 #[cfg(test)]
 mod tests {
+    use crate::models::exploration::species::Species;
     use strum::IntoEnumIterator;
-    use crate::models::exploration::species::Species;
 
     #[test]
     fn all_species_have_matching_spawn_conditions() {
         for species in Species::iter() {
             assert!(!species.spawn_conditions().is_empty());
->>>>>>> 96295c75
         }
     }
 }