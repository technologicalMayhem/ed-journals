use chrono::{DateTime, Utc};
use serde::{Deserialize, Serialize};

use crate::modules::status::models::destination_status::DestinationStatus;
use crate::modules::status::models::flags2::Flags2;
use crate::modules::status::models::fuel_status::FuelStatus;
use crate::modules::status::models::gui_focus::GuiFocus;
use crate::modules::status::models::legal_status::LegalStatus;
use crate::modules::status::models::planet_status::PlanetStatus;
use crate::status::Flags;

<<<<<<< HEAD
#[derive(Debug, Serialize, Deserialize, PartialEq, Clone)]
=======
/// Struct representing the live status of the player. Sometimes the file does exist, but might
/// not contain any data (for example when just starting the game.)
#[derive(Debug, Deserialize, PartialEq)]
>>>>>>> ca52f1f4
#[serde(rename_all = "PascalCase")]
pub struct Status {
    /// The timestamp when the status was updated.
    #[serde(rename = "timestamp")]
    pub timestamp: DateTime<Utc>,

    /// The event of the status. This is always set to 'Status'.
    #[serde(rename = "event")]
    pub event: String,

    /// In some cases the status file might not contain any data.
    #[serde(flatten)]
    pub contents: Option<StatusContents>,
}

/// The actual contents of the status file, containing flags for the different states part of the
/// ship can be in and might also contain information about the planet the player is currently close
/// to.
#[derive(Debug, Deserialize, PartialEq)]
#[serde(rename_all = "PascalCase")]
pub struct StatusContents {
    /// The current flags for the player. These flags are mostly for things that are related to
    /// the player's ship.
    pub flags: Flags,

    /// A second flags field which includes flags for the on-foot status of the player.
    pub flags2: Flags2,

    /// The current legal state of the player, indicating whether they are currently at risk of
    /// committing a crime.
    pub legal_state: LegalStatus,

    /// The current credit balance of the player.
    pub balance: u64,

    /// Information about the planet the player is currently close to.
    #[serde(flatten)]
    pub planet_status: Option<PlanetStatus>,

    /// Depending on the current state of the game, the status file includes information about
    /// either the ship of the player or information about the player when they're on-foot.
    #[serde(flatten)]
    pub kind: StatusKind,
}

<<<<<<< HEAD
#[derive(Debug, Serialize, Deserialize, PartialEq, Clone)]
=======
/// The different sets of additional fields which are dependent on the current state of the player.
#[derive(Debug, Deserialize, PartialEq)]
>>>>>>> ca52f1f4
#[serde(untagged)]
pub enum StatusKind {
    /// Variant containing the fields for when the player is piloting a ship.
    Ship(ShipStatus),
<<<<<<< HEAD
    // OnFoot(OnFootStatus),
}

#[derive(Debug, Serialize, Deserialize, PartialEq, Clone)]
=======

    /// Variant containing the fields for when the player is on-foot.
    OnFoot(OnFootStatus),
}

impl StatusKind {
    /// Whether the current status kind is a ship status.
    pub fn is_ship_status(&self) -> bool {
        matches!(self, StatusKind::Ship(_))
    }

    /// Whether the current status kind is an on-foot status.
    pub fn is_on_foot_status(&self) -> bool {
        matches!(self, StatusKind::OnFoot(_))
    }
}

/// This model contains the fields which are included when the player is piloting a ship.
#[derive(Debug, Deserialize, PartialEq)]
>>>>>>> ca52f1f4
#[serde(rename_all = "PascalCase")]
pub struct ShipStatus {
    /// The current status of the pips of the ship.
    pub pips: [u8; 3],

    /// The number of the fire-group which is currently selected.
    pub fire_group: u8,

    /// Which GUI currently has focus in the ship.
    pub gui_focus: GuiFocus,

    /// Information about the fuel of the current ship.
    pub fuel: FuelStatus,

<<<<<<< HEAD
#[derive(Debug, Deserialize, PartialEq, Clone)]
#[serde(rename_all = "PascalCase")]
pub struct OnFootStatus {
    pub oxygen: f32,
    pub health: f32,
    pub temperature: f32,
=======
    /// The number of tonnes of cargo the ship has on board.
    pub cargo: f32,
>>>>>>> ca52f1f4

    /// Information about the currently targeted destination.
    pub destination: Option<DestinationStatus>,
}

impl ShipStatus {
    /// Returns the current number of pips that are set for the system category.
    pub fn system_pips(&self) -> u8 {
        self.pips[0]
    }

    /// Returns the current number of pips that are set for the engine category.
    pub fn engine_pips(&self) -> u8 {
        self.pips[1]
    }

    /// Returns the current number of pips that are set for the weapon category.
    pub fn weapon_pips(&self) -> u8 {
        self.pips[2]
    }
}

/// This model contains the fields which are included when the player is on-foot.
#[derive(Debug, Deserialize, PartialEq)]
#[serde(rename_all = "PascalCase")]
pub struct OnFootStatus {
    /// The percentage of oxygen the player currently has left.
    pub oxygen: f32,

    /// The percentage of health the player currently has left.
    pub health: f32,

    /// The current temperature of the player.
    pub temperature: f32,

    /// The name of the weapon the player currently has selected.
    // TODO replace with enum
    pub selected_weapon: String,
    pub selected_weapon_localized: Option<String>,
}<|MERGE_RESOLUTION|>--- conflicted
+++ resolved
@@ -9,13 +9,9 @@
 use crate::modules::status::models::planet_status::PlanetStatus;
 use crate::status::Flags;
 
-<<<<<<< HEAD
-#[derive(Debug, Serialize, Deserialize, PartialEq, Clone)]
-=======
 /// Struct representing the live status of the player. Sometimes the file does exist, but might
 /// not contain any data (for example when just starting the game.)
-#[derive(Debug, Deserialize, PartialEq)]
->>>>>>> ca52f1f4
+#[derive(Debug, Serialize, Deserialize, PartialEq, Clone)]
 #[serde(rename_all = "PascalCase")]
 pub struct Status {
     /// The timestamp when the status was updated.
@@ -61,22 +57,12 @@
     pub kind: StatusKind,
 }
 
-<<<<<<< HEAD
+/// The different sets of additional fields which are dependent on the current state of the player.
 #[derive(Debug, Serialize, Deserialize, PartialEq, Clone)]
-=======
-/// The different sets of additional fields which are dependent on the current state of the player.
-#[derive(Debug, Deserialize, PartialEq)]
->>>>>>> ca52f1f4
 #[serde(untagged)]
 pub enum StatusKind {
     /// Variant containing the fields for when the player is piloting a ship.
     Ship(ShipStatus),
-<<<<<<< HEAD
-    // OnFoot(OnFootStatus),
-}
-
-#[derive(Debug, Serialize, Deserialize, PartialEq, Clone)]
-=======
 
     /// Variant containing the fields for when the player is on-foot.
     OnFoot(OnFootStatus),
@@ -95,8 +81,7 @@
 }
 
 /// This model contains the fields which are included when the player is piloting a ship.
-#[derive(Debug, Deserialize, PartialEq)]
->>>>>>> ca52f1f4
+#[derive(Debug, Serialize, Deserialize, PartialEq, Clone)]
 #[serde(rename_all = "PascalCase")]
 pub struct ShipStatus {
     /// The current status of the pips of the ship.
@@ -111,17 +96,8 @@
     /// Information about the fuel of the current ship.
     pub fuel: FuelStatus,
 
-<<<<<<< HEAD
-#[derive(Debug, Deserialize, PartialEq, Clone)]
-#[serde(rename_all = "PascalCase")]
-pub struct OnFootStatus {
-    pub oxygen: f32,
-    pub health: f32,
-    pub temperature: f32,
-=======
     /// The number of tonnes of cargo the ship has on board.
     pub cargo: f32,
->>>>>>> ca52f1f4
 
     /// Information about the currently targeted destination.
     pub destination: Option<DestinationStatus>,
@@ -145,7 +121,7 @@
 }
 
 /// This model contains the fields which are included when the player is on-foot.
-#[derive(Debug, Deserialize, PartialEq)]
+#[derive(Debug, Deserialize, PartialEq, Clone)]
 #[serde(rename_all = "PascalCase")]
 pub struct OnFootStatus {
     /// The percentage of oxygen the player currently has left.
